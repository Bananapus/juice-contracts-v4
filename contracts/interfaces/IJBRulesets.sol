--- conflicted
+++ resolved
@@ -1,24 +1,14 @@
 // SPDX-License-Identifier: MIT
 pragma solidity ^0.8.0;
 
-<<<<<<< HEAD
 import {JBApprovalStatus} from "./../enums/JBApprovalStatus.sol";
 import {JBRuleset} from "./../structs/JBRuleset.sol";
 import {JBRulesetData} from "./../structs/JBRulesetData.sol";
+import {IJBControlled} from "./IJBControlled.sol";
 
-interface IJBRulesets {
+interface IJBRulesets is IJBControlled {
     event RulesetQueued(
         uint256 indexed rulesetId,
-=======
-import {JBBallotState} from "./../enums/JBBallotState.sol";
-import {JBFundingCycle} from "./../structs/JBFundingCycle.sol";
-import {JBFundingCycleData} from "./../structs/JBFundingCycleData.sol";
-import {IJBControllerUtility} from "./IJBControllerUtility.sol";
-
-interface IJBFundingCycleStore is IJBControllerUtility {
-    event Configure(
-        uint256 indexed configuration,
->>>>>>> 4160eabf
         uint256 indexed projectId,
         JBRulesetData data,
         uint256 metadata,
