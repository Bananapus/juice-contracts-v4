--- conflicted
+++ resolved
@@ -82,25 +82,9 @@
 
   function directory() external view returns (IJBDirectory);
 
-<<<<<<< HEAD
   function reservedTokenBalanceOf(uint256 _projectId) external view returns (uint256);
 
   function totalOutstandingTokensOf(uint256 _projectId) external view returns (uint256);
-=======
-  function distributionLimitOf(
-    uint256 _projectId,
-    uint256 _configuration,
-    IJBPaymentTerminal _terminal,
-    address _token
-  ) external view returns (uint256 distributionLimit, uint256 distributionLimitCurrency);
-
-  function overflowAllowanceOf(
-    uint256 _projectId,
-    uint256 _configuration,
-    IJBPaymentTerminal _terminal,
-    address _token
-  ) external view returns (uint256 overflowAllowance, uint256 overflowAllowanceCurrency);
->>>>>>> 9925bc40
 
   function getFundingCycleOf(uint256 _projectId, uint256 _configuration)
     external
