--- conflicted
+++ resolved
@@ -14,52 +14,26 @@
         address caller
     );
 
-    function payoutLimitsOf(
-        uint256 projectId,
-<<<<<<< HEAD
-        uint256 rulesetId,
-        IJBPaymentTerminal terminal,
-=======
-        uint256 configuration,
-        address terminal,
->>>>>>> 35ca8fd5
-        address token
-    ) external view returns (JBCurrencyAmount[] memory payoutLimits);
+    function payoutLimitsOf(uint256 projectId, uint256 rulesetId, address terminal, address token)
+        external
+        view
+        returns (JBCurrencyAmount[] memory payoutLimits);
 
     function payoutLimitOf(
         uint256 projectId,
-<<<<<<< HEAD
         uint256 rulesetId,
-        IJBPaymentTerminal terminal,
-=======
-        uint256 configuration,
         address terminal,
->>>>>>> 35ca8fd5
         address token,
-        uint256 currency
-    ) external view returns (uint256 payoutLimit);
-
-    function surplusAllowancesOf(
         uint256 projectId,
-<<<<<<< HEAD
         uint256 rulesetId,
-        IJBPaymentTerminal terminal,
-=======
-        uint256 configuration,
         address terminal,
->>>>>>> 35ca8fd5
         address token
     ) external view returns (JBCurrencyAmount[] memory surplusAllowances);
 
     function surplusAllowanceOf(
         uint256 projectId,
-<<<<<<< HEAD
         uint256 rulesetId,
-        IJBPaymentTerminal terminal,
-=======
-        uint256 configuration,
         address terminal,
->>>>>>> 35ca8fd5
         address token,
         uint256 currency
     ) external view returns (uint256 surplusAllowance);
