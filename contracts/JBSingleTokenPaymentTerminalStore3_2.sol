--- conflicted
+++ resolved
@@ -4,6 +4,7 @@
 import {ReentrancyGuard} from '@openzeppelin/contracts/security/ReentrancyGuard.sol';
 import {PRBMath} from '@paulrberg/contracts/math/PRBMath.sol';
 import {JBBallotState} from './enums/JBBallotState.sol';
+import {IJBController3_2} from './interfaces/IJBController3_2.sol';
 import {IJBController3_2} from './interfaces/IJBController3_2.sol';
 import {IJBDirectory} from './interfaces/IJBDirectory.sol';
 import {IJBFundingCycleDataSource3_1_1} from './interfaces/IJBFundingCycleDataSource3_1_1.sol';
@@ -517,15 +518,9 @@
     ][_projectId][fundingCycle.number][_currency] + _amount;
 
     // Amount must be within what is still distributable.
-<<<<<<< HEAD
     uint256 _distributionLimit = IJBController3_2(directory.controllerOf(_projectId))
       .fundAccessConstraintsStore()
       .distributionLimitOf(
-=======
-    (uint256 _distributionLimitOf, uint256 _distributionLimitCurrencyOf) = IJBController3_2(
-      directory.controllerOf(_projectId)
-    ).fundAccessConstraintsStore().distributionLimitOf(
->>>>>>> 89a1ca44
         _projectId,
         fundingCycle.configuration,
         IJBSingleTokenPaymentTerminal(msg.sender),
@@ -592,15 +587,9 @@
     ][_projectId][fundingCycle.configuration][_currency] + _amount;
 
     // There must be sufficient allowance available.
-<<<<<<< HEAD
     uint256 _overflowAllowance = IJBController3_2(directory.controllerOf(_projectId))
       .fundAccessConstraintsStore()
       .overflowAllowanceOf(
-=======
-    (uint256 _overflowAllowanceOf, uint256 _overflowAllowanceCurrency) = IJBController3_2(
-      directory.controllerOf(_projectId)
-    ).fundAccessConstraintsStore().overflowAllowanceOf(
->>>>>>> 89a1ca44
         _projectId,
         fundingCycle.configuration,
         IJBSingleTokenPaymentTerminal(msg.sender),
@@ -745,11 +734,7 @@
     if (_balanceOf == 0) return 0;
 
     // Get a reference to the distribution limit during the funding cycle.
-<<<<<<< HEAD
     JBCurrencyAmount[] memory _distributionLimits = IJBController3_2(
-=======
-    (uint256 _distributionLimit, uint256 _distributionLimitCurrency) = IJBController3_2(
->>>>>>> 89a1ca44
       directory.controllerOf(_projectId)
     ).fundAccessConstraintsStore().distributionLimitsOf(
         _projectId,
@@ -761,7 +746,6 @@
     // Keep a reference to the number of distribution limits.
     uint256 _numberOfDistributionLimits = _distributionLimits.length;
 
-<<<<<<< HEAD
     // Keep a reference to the distribution limit remaining normalized to the balance currency.
     uint256 _normalizedDistributionLimitsRemaining;
 
@@ -785,7 +769,7 @@
         ? _distributionLimitRemaining
         : PRBMath.mulDiv(
           _distributionLimitRemaining,
-          10 ** _MAX_FIXED_POINT_FIDELITY, // Use _MAX_FIXED_POINT_FIDELITY to keep as much of the `_amount.value`'s fidelity as possible when converting.
+          10**_MAX_FIXED_POINT_FIDELITY, // Use _MAX_FIXED_POINT_FIDELITY to keep as much of the `_amount.value`'s fidelity as possible when converting.
           prices.priceFor(_distributionLimit.currency, _balanceCurrency, _MAX_FIXED_POINT_FIDELITY)
         );
 
@@ -793,15 +777,6 @@
         ++_i;
       }
     }
-=======
-    // Convert the _distributionRemaining to be in terms of the provided currency.
-    if (_distributionLimitRemaining != 0 && _distributionLimitCurrency != _balanceCurrency)
-      _distributionLimitRemaining = PRBMath.mulDiv(
-        _distributionLimitRemaining,
-        10**_MAX_FIXED_POINT_FIDELITY, // Use _MAX_FIXED_POINT_FIDELITY to keep as much of the `_amount.value`'s fidelity as possible when converting.
-        prices.priceFor(_distributionLimitCurrency, _balanceCurrency, _MAX_FIXED_POINT_FIDELITY)
-      );
->>>>>>> 89a1ca44
 
     // Overflow is the balance of this project minus the amount that can still be distributed.
     unchecked {
