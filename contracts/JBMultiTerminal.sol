--- conflicted
+++ resolved
@@ -15,15 +15,9 @@
 import {IAllowanceTransfer} from "@permit2/src/src/interfaces/IPermit2.sol";
 import {IJBController} from "./interfaces/IJBController.sol";
 import {IJBDirectory} from "./interfaces/IJBDirectory.sol";
-<<<<<<< HEAD
 import {IJBSplits} from "./interfaces/IJBSplits.sol";
 import {IJBPermissioned} from "./interfaces/IJBPermissioned.sol";
 import {IJBPermissions} from "./interfaces/IJBPermissions.sol";
-=======
-import {IJBSplitsStore} from "./interfaces/IJBSplitsStore.sol";
-import {IJBOperatorStore} from "./interfaces/IJBOperatorStore.sol";
-import {IJBPaymentTerminal} from "./interfaces/terminal/IJBPaymentTerminal.sol";
->>>>>>> 4160eabf
 import {IJBProjects} from "./interfaces/IJBProjects.sol";
 import {IJBTerminalStore} from "./interfaces/IJBTerminalStore.sol";
 import {IJBSplitHook} from "./interfaces/IJBSplitHook.sol";
@@ -56,17 +50,10 @@
     IJBPermitTerminal
 } from "./interfaces/terminal/IJBMultiTerminal.sol";
 
-<<<<<<< HEAD
 /// @notice Generic terminal managing inflows and outflows of funds into the protocol ecosystem.
-contract JBMultiTerminal is JBPermissioned, Ownable, IJBMultiTerminal {
+contract JBMultiTerminal is JBPermissioned, Ownable, ERC2771Context, IJBMultiTerminal {
     // A library that parses the packed ruleset metadata into a friendlier format.
     using JBRulesetMetadataResolver for JBRuleset;
-=======
-/// @notice Generic terminal managing all inflows and outflows of funds into the protocol ecosystem.
-contract JBMultiTerminal is JBOperatable, Ownable, ERC2771Context, IJBMultiTerminal {
-    // A library that parses the packed funding cycle metadata into a friendlier format.
-    using JBFundingCycleMetadataResolver for JBFundingCycle;
->>>>>>> 4160eabf
 
     // A library that adds default safety checks to ERC20 functionality.
     using SafeERC20 for IERC20;
@@ -81,13 +68,7 @@
     error INADEQUATE_RECLAIM_AMOUNT();
     error UNDER_MIN_RETURNED_TOKENS();
     error NO_MSG_VALUE_ALLOWED();
-<<<<<<< HEAD
-    error CANNOT_PAY_FOR_ZERO_ADDRESS();
     error PERMIT_ALLOWANCE_NOT_ENOUGH(uint256 transactionAmount, uint256 permitAllowance);
-    error CANNOT_REDEEM_FOR_ZERO_ADDRESS();
-=======
-    error PERMIT_ALLOWANCE_NOT_ENOUGH(uint256 transactionAmount, uint256 permitAllowance);
->>>>>>> 4160eabf
     error TERMINAL_TOKENS_INCOMPATIBLE();
     error TOKEN_NOT_ACCEPTED();
 
@@ -112,18 +93,12 @@
     /// @custom:param _projectId The ID of the project to get a list of accepted tokens for.
     mapping(uint256 => JBAccountingContext[]) internal _accountingContextsOf;
 
-<<<<<<< HEAD
     /// @notice Fees that are being held for each project.
     /// @dev Projects can temporarily hold fees and unlock them later by adding funds to the project's balance.
     /// @dev Held fees can be processed at any time by this terminal's owner.
     /// @custom:param _projectId The ID of the project that is holding fees.
-    mapping(uint256 => JBFee[]) internal _heldFeesOf;
-=======
-    /// @notice Fees that are being held to be processed later.
-    /// @custom:param _projectId The ID of the project for which fees are being held.
-    /// @custom:param _token The token the fee is denominated in.
+    /// @custom:param _token The token that the fees are held in.
     mapping(uint256 => mapping(address => JBFee[])) internal _heldFeesOf;
->>>>>>> 4160eabf
 
     //*********************************************************************//
     // ------------------------- public constants ------------------------ //
@@ -211,17 +186,11 @@
         );
     }
 
-<<<<<<< HEAD
     /// @notice Fees that are being held for a project.
     /// @dev Projects can temporarily hold fees and unlock them later by adding funds to the project's balance.
     /// @dev Held fees can be processed at any time by this terminal's owner.
     /// @param _projectId The ID of the project that is holding fees.
-=======
-    /// @notice The fees that are currently being held to be processed later for each project.
-    /// @param _projectId The ID of the project for which fees are being held.
-    /// @param _token The token the fees are held in.
->>>>>>> 4160eabf
-    /// @return An array of fees that are being held.
+    /// @param _token The token that the fees are held in.
     function heldFeesOf(uint256 _projectId, address _token)
         external
         view
@@ -285,11 +254,7 @@
         IPermit2 _permit2,
         address _trustedForwarder,
         address _owner
-<<<<<<< HEAD
-    ) JBPermissioned(_permissions) Ownable(_owner) {
-=======
-    ) JBOperatable(_operatorStore) Ownable(_owner) ERC2771Context(_trustedForwarder) {
->>>>>>> 4160eabf
+    ) JBPermissioned(_operatorStore) Ownable(_owner) ERC2771Context(_trustedForwarder) {
         PROJECTS = _projects;
         DIRECTORY = _directory;
         SPLITS = _splits;
@@ -388,7 +353,6 @@
         );
     }
 
-<<<<<<< HEAD
     /// @notice Sends payouts to a project's current payout split group, according to its ruleset, up to its current payout limit.
     /// @dev If the percentages of the splits in the project's payout split group do not add up to 100%, the remainder is sent to the project's owner.
     /// @dev Anyone can send payouts on a project's behalf. Projects can include a wildcard split (a split with no `hook`, `projectId`, or `beneficiary`) to send funds to the `msg.sender` which calls this function. This can be used to incentivize calling this function.
@@ -401,19 +365,6 @@
     /// @param _minReturnedTokens The minimum number of terminal tokens that the `_amount` should be worth (if expressed in terms of this terminal's currency), as a fixed point number with the same number of decimals as this terminal. If the amount of tokens paid out would be less than this amount, the send is reverted.
     /// @return netLeftoverPayoutAmount The amount that was sent to the project owner, as a fixed point number with the same amount of decimals as this terminal.
     function sendPayoutsOf(
-=======
-    /// @notice Distributes payouts for a project with the distribution limit of its current funding cycle.
-    /// @dev Payouts are sent to the preprogrammed splits. Any leftover is sent to the project's owner.
-    /// @dev Anyone can distribute payouts on a project's behalf. The project can preconfigure a wildcard split that is used to send funds to  _msgSender(). This can be used to incentivize calling this function.
-    /// @dev All funds distributed outside of this contract or any feeless terminals incure the protocol fee.
-    /// @param _projectId The ID of the project having its payouts distributed.
-    /// @param _token The token being distributed. This terminal ignores this property since it only manages one token.
-    /// @param _amount The amount of terminal tokens to distribute, as a fixed point number with same number of decimals as this terminal.
-    /// @param _currency The expected currency of the amount being distributed. Must match the project's current funding cycle's distribution limit currency.
-    /// @param _minReturnedTokens The minimum number of terminal tokens that the `_amount` should be valued at in terms of this terminal's currency, as a fixed point number with the same number of decimals as this terminal.
-    /// @return netLeftoverDistributionAmount The amount that was sent to the project owner, as a fixed point number with the same amount of decimals as this terminal.
-    function distributePayoutsOf(
->>>>>>> 4160eabf
         uint256 _projectId,
         address _token,
         uint256 _amount,
@@ -487,11 +438,7 @@
             _to.addToBalanceOf{value: _payValue}(_projectId, _token, balance, false, "", bytes(""));
         }
 
-<<<<<<< HEAD
-        emit MigrateTerminal(_projectId, _token, _to, balance, msg.sender);
-=======
-        emit Migrate(_projectId, _token, _to, balance, _msgSender());
->>>>>>> 4160eabf
+        emit MigrateTerminal(_projectId, _token, _to, balance, _msgSender());
     }
 
     /// @notice Process any fees that are being held for the project.
@@ -504,13 +451,8 @@
         requirePermissionAllowingOverride(
             PROJECTS.ownerOf(_projectId),
             _projectId,
-<<<<<<< HEAD
             JBPermissionIds.PROCESS_FEES,
-            msg.sender == owner()
-=======
-            JBOperations.PROCESS_FEES,
             _msgSender() == owner()
->>>>>>> 4160eabf
         )
     {
         // Get a reference to the project's held fees.
@@ -537,15 +479,7 @@
             _heldFee = _heldFees[_i];
 
             // Get the fee amount.
-<<<<<<< HEAD
-            _amount = (
-                _heldFees[_i].fee == 0
-                    ? 0
-                    : JBFees.feeAmountIn(_heldFees[_i].amount, _heldFees[_i].fee)
-            );
-=======
-            _amount = (JBFees.feeIn(_heldFee.amount, FEE));
->>>>>>> 4160eabf
+            _amount = JBFees.feeAmountIn(_heldFee.amount, FEE);
 
             // Process the fee.
             _processFee(
@@ -585,13 +519,8 @@
         requirePermissionAllowingOverride(
             PROJECTS.ownerOf(_projectId),
             _projectId,
-<<<<<<< HEAD
             JBPermissionIds.SET_ACCOUNTING_CONTEXT,
-            msg.sender == DIRECTORY.controllerOf(_projectId)
-=======
-            JBOperations.SET_ACCOUNTING_CONTEXT,
-            _msgSender() == address(DIRECTORY.controllerOf(_projectId))
->>>>>>> 4160eabf
+            _msgSender() == DIRECTORY.controllerOf(_projectId)
         )
     {
         // Keep a reference to the number of accounting context configurations.
@@ -646,7 +575,7 @@
         address _token,
         uint256 _amount,
         address _beneficiary,
-        IJBPaymentTerminal _feeTerminal
+        IJBTerminal _feeTerminal
     ) external {
         // NOTICE: May only be called by this terminal itself.
         require(msg.sender == address(this));
@@ -661,7 +590,7 @@
         }
 
         // Call the internal method of the same terminal is being used.
-        if (_feeTerminal == IJBPaymentTerminal(address(this))) {
+        if (_feeTerminal == IJBTerminal(address(this))) {
             _pay(
                 _token,
                 _amount,
@@ -748,10 +677,10 @@
             // Otherwise, if a project is specified, make a payment to it.
         } else if (_split.projectId != 0) {
             // Get a reference to the Juicebox terminal being used.
-            IJBPaymentTerminal _terminal = DIRECTORY.primaryTerminalOf(_split.projectId, _token);
+            IJBTerminal _terminal = DIRECTORY.primaryTerminalOf(_split.projectId, _token);
 
             // The project must have a terminal to send funds to.
-            if (_terminal == IJBPaymentTerminal(address(0))) revert("404:PAYOUT_TERMINAL");
+            if (_terminal == IJBTerminal(address(0))) revert("404:PAYOUT_TERMINAL");
 
             // This distribution is eligible for a fee if the funds are leaving this contract and the terminal isn't listed as feeless.
             if (_terminal != this && !isFeelessAddress[address(_terminal)]) {
@@ -767,7 +696,7 @@
             // Add to balance if prefered.
             if (_split.preferAddToBalance) {
                 // Call the internal method of the same terminal is being used.
-                if (_terminal == IJBPaymentTerminal(address(this))) {
+                if (_terminal == IJBTerminal(address(this))) {
                     _addToBalanceOf(_split.projectId, _token, netPayoutAmount, false, "", _metadata);
                 } else {
                     // Keep a reference to the amount being paid.
@@ -785,7 +714,7 @@
                     _split.beneficiary != address(0) ? _split.beneficiary : _originalMessageSender;
 
                 // Call the internal method of the same terminal is being used.
-                if (_terminal == IJBPaymentTerminal(address(this))) {
+                if (_terminal == IJBTerminal(address(this))) {
                     _pay(
                         _token,
                         netPayoutAmount,
@@ -915,12 +844,6 @@
         string memory _memo,
         bytes memory _metadata
     ) internal returns (uint256 beneficiaryTokenCount) {
-<<<<<<< HEAD
-        // Cant send tokens to the zero address.
-        if (_beneficiary == address(0)) revert CANNOT_PAY_FOR_ZERO_ADDRESS();
-
-=======
->>>>>>> 4160eabf
         // Define variables that will be needed outside the scoped section below.
         // Keep a reference to the ruleset the payment is being made during.
         JBRuleset memory _ruleset;
@@ -944,16 +867,9 @@
 
             // Mint tokens if needed.
             if (_tokenCount != 0) {
-<<<<<<< HEAD
                 // Set the token count to be the number of tokens minted for the beneficiary instead of the total amount.
-                beneficiaryTokenCount = IJBController(DIRECTORY.controllerOf(_projectId))
+                beneficiaryTokenCount = IJBController(address(DIRECTORY.controllerOf(_projectId)))
                     .mintTokensOf(_projectId, _tokenCount, _beneficiary, "", true);
-=======
-                // Set token count to be the number of tokens minted for the beneficiary instead of the total amount.
-                beneficiaryTokenCount = IJBController3_1(
-                    address(DIRECTORY.controllerOf(_projectId))
-                ).mintTokensOf(_projectId, _tokenCount, _beneficiary, "", true);
->>>>>>> 4160eabf
             }
 
             // The token count for the beneficiary must be greater than or equal to the specified minimum.
@@ -1003,23 +919,14 @@
         string memory _memo,
         bytes memory _metadata
     ) internal {
-<<<<<<< HEAD
         // Unlock held fees if desired. This mechanism means projects don't pay fees multiple times when funds go out of and back into the protocol.
-        uint256 _unlockedFees = _shouldUnlockHeldFees ? _unlockHeldFees(_projectId, _amount) : 0;
-=======
-        // Refund any held fees to make sure the project doesn't pay double for funds going in and out of the protocol.
-        uint256 _refundedFees =
-            _shouldRefundHeldFees ? _refundHeldFees(_projectId, _token, _amount) : 0;
->>>>>>> 4160eabf
+        uint256 _unlockedFees =
+            _shouldUnlockHeldFees ? _unlockHeldFees(_projectId, _token, _amount) : 0;
 
         // Record the added funds with any refunded fees.
         STORE.recordAddedBalanceFor(_projectId, _token, _amount + _unlockedFees);
 
-<<<<<<< HEAD
-        emit AddToBalance(_projectId, _amount, _unlockedFees, _memo, _metadata, msg.sender);
-=======
-        emit AddToBalance(_projectId, _amount, _refundedFees, _memo, _metadata, _msgSender());
->>>>>>> 4160eabf
+        emit AddToBalance(_projectId, _amount, _unlockedFees, _memo, _metadata, _msgSender());
     }
 
     /// @notice Holders can redeem their tokens to claim some of a project's surplus, or to trigger rules determined by the project's current ruleset's data hook.
@@ -1041,12 +948,6 @@
         address payable _beneficiary,
         bytes memory _metadata
     ) internal returns (uint256 reclaimAmount) {
-<<<<<<< HEAD
-        // Can't send reclaimed funds to the zero address.
-        if (_beneficiary == address(0)) revert CANNOT_REDEEM_FOR_ZERO_ADDRESS();
-
-=======
->>>>>>> 4160eabf
         // Define variables that will be needed outside the scoped section below.
         // Keep a reference to the ruleset the redemption is being made during.
         JBRuleset memory _ruleset;
@@ -1065,26 +966,16 @@
                 _metadata
             );
 
-<<<<<<< HEAD
-            // Set the fee. Fees are not exercised if the redemption rate is at its max (100%), if the beneficiary is feeless, or if the fee beneficiary doesn't accept the given token.
-            uint256 _feePercent = isFeelessAddress[_beneficiary]
-                || _ruleset.redemptionRate() == JBConstants.MAX_REDEMPTION_RATE ? 0 : FEE;
-=======
-            // Set the fee. No fee if the beneficiary is feeless, if the redemption rate is at its max, or if the fee beneficiary doesn't accept the given token.
+            // Determine if a fee should be taken. Fees are not exercised if the redemption rate is at its max (100%), if the beneficiary is feeless, or if the fee beneficiary doesn't accept the given token.
             bool _takesFee = !isFeelessAddress[_beneficiary]
-                && _fundingCycle.redemptionRate() != JBConstants.MAX_REDEMPTION_RATE;
->>>>>>> 4160eabf
+                && _ruleset.redemptionRate() != JBConstants.MAX_REDEMPTION_RATE;
 
             // The amount being reclaimed must be at least as much as was expected.
             if (reclaimAmount < _minReturnedTokens) revert INADEQUATE_RECLAIM_AMOUNT();
 
             // Burn the project tokens.
             if (_tokenCount != 0) {
-<<<<<<< HEAD
-                IJBController(DIRECTORY.controllerOf(_projectId)).burnTokensOf(
-=======
-                IJBController3_1(address(DIRECTORY.controllerOf(_projectId))).burnTokensOf(
->>>>>>> 4160eabf
+                IJBController(address(DIRECTORY.controllerOf(_projectId))).burnTokensOf(
                     _holder, _projectId, _tokenCount, ""
                 );
             }
@@ -1107,30 +998,17 @@
                     _metadata,
                     _ruleset,
                     _beneficiary,
-<<<<<<< HEAD
                     _hookPayloads,
-                    _feePercent
-=======
-                    _delegateAllocations,
                     _takesFee
->>>>>>> 4160eabf
                 );
             }
 
             // Send the reclaimed funds to the beneficiary.
             if (reclaimAmount != 0) {
-<<<<<<< HEAD
-                if (_feePercent != 0) {
+                if (_takesFee) {
                     _amountEligibleForFees += reclaimAmount;
                     // Subtract the fee for the reclaimed amount.
-                    reclaimAmount -=
-                        _feePercent == 0 ? 0 : JBFees.feeAmountIn(reclaimAmount, _feePercent);
-=======
-                if (_takesFee) {
-                    _feeEligibleDistributionAmount += reclaimAmount;
-                    // Subtract the fee for the reclaimed amount.
-                    reclaimAmount -= JBFees.feeIn(reclaimAmount, FEE);
->>>>>>> 4160eabf
+                    reclaimAmount -= JBFees.feeAmountIn(reclaimAmount, FEE);
                 }
 
                 // Subtract the fee from the reclaim amount.
@@ -1139,17 +1017,9 @@
                 }
             }
 
-<<<<<<< HEAD
             // Take the fee from all outbound reclaimings.
             _amountEligibleForFees != 0
-                ? _takeFeeFrom(
-                    _projectId, _token, _amountEligibleForFees, _feePercent, _beneficiary, false
-                )
-=======
-            // Take the fee from all outbound reclaimations.
-            _feeEligibleDistributionAmount != 0
-                ? _takeFeeFrom(_projectId, _token, _feeEligibleDistributionAmount, _beneficiary, false)
->>>>>>> 4160eabf
+                ? _takeFeeFrom(_projectId, _token, _amountEligibleForFees, _beneficiary, false)
                 : 0;
         }
 
@@ -1166,7 +1036,6 @@
         );
     }
 
-<<<<<<< HEAD
     /// @notice Sends payouts to a project's current payout split group, according to its ruleset, up to its current payout limit.
     /// @dev If the percentages of the splits in the project's payout split group do not add up to 100%, the remainder is sent to the project's owner.
     /// @dev Anyone can send payouts on a project's behalf. Projects can include a wildcard split (a split with no `hook`, `projectId`, or `beneficiary`) to send funds to the `msg.sender` which calls this function. This can be used to incentivize calling this function.
@@ -1178,19 +1047,6 @@
     /// @param _minReturnedTokens The minimum number of terminal tokens that the `_amount` should be worth (if expressed in terms of this terminal's currency), as a fixed point number with the same number of decimals as this terminal. If the amount of tokens paid out would be less than this amount, the send is reverted.
     /// @return netLeftoverPayoutAmount The leftover amount that was sent to the project owner, as a fixed point number with the same amount of decimals as this terminal.
     function _sendPayoutsOf(
-=======
-    /// @notice Distributes payouts for a project with the distribution limit of its current funding cycle.
-    /// @dev Payouts are sent to the preprogrammed splits. Any leftover is sent to the project's owner.
-    /// @dev Anyone can distribute payouts on a project's behalf. The project can preconfigure a wildcard split that is used to send funds to  _msgSender(). This can be used to incentivize calling this function.
-    /// @dev All funds distributed outside of this contract or any feeless terminals incure the protocol fee.
-    /// @param _projectId The ID of the project having its payouts distributed.
-    /// @param _token The token being distributed.
-    /// @param _amount The amount of terminal tokens to distribute, as a fixed point number with same number of decimals as this terminal.
-    /// @param _currency The expected currency of the amount being distributed. Must match the project's current funding cycle's distribution limit currency.
-    /// @param _minReturnedTokens The minimum number of terminal tokens that the `_amount` should be valued at in terms of this terminal's currency, as a fixed point number with the same number of decimals as this terminal.
-    /// @return netLeftoverDistributionAmount The amount that was sent to the project owner, as a fixed point number with the same amount of decimals as this terminal.
-    function _distributePayoutsOf(
->>>>>>> 4160eabf
         uint256 _projectId,
         address _token,
         uint256 _amount,
@@ -1209,56 +1065,25 @@
         // The owner will receive tokens minted by paying the platform fee and receive any leftover funds not sent to payout splits.
         address payable _projectOwner = payable(PROJECTS.ownerOf(_projectId));
 
-<<<<<<< HEAD
-        // Keep a reference to the fee.
-        // The fee is 0 if the fee beneficiary doesn't accept the given token.
-        uint256 _feePercent = FEE;
-
         // Send payouts to the splits and get a reference to the amount left over after the splits have been paid.
         // Also get a reference to the amount which was paid out to splits that is eligible for fees.
-        (uint256 _leftoverPayoutAmount, uint256 _amountEligibleForFees) = _sendPayoutsToSplitGroupOf(
-            _projectId, _token, _ruleset.rulesetId, _amountPaidOut, _feePercent
-        );
-
-        // Take the fee.
-        uint256 _feeTaken = _feePercent != 0
-            ? _takeFeeFrom(
-                _projectId,
-                _token,
-                _amountEligibleForFees + _leftoverPayoutAmount,
-                _feePercent,
-                _projectOwner,
-                _ruleset.shouldHoldFees()
-            )
-            : 0;
-=======
-        // Payout to splits and get a reference to the leftover transfer amount after all splits have been paid.
-        // Also get a reference to the amount that was distributed to splits from which fees should be taken.
-        (uint256 _leftoverDistributionAmount, uint256 _feeEligibleDistributionAmount) =
-        _distributeToPayoutSplitsOf(
-            _projectId, _token, _fundingCycle.configuration, _distributedAmount
-        );
+        (uint256 _leftoverPayoutAmount, uint256 _amountEligibleForFees) =
+            _sendPayoutsToSplitGroupOf(_projectId, _token, _ruleset.rulesetId, _amountPaidOut);
 
         // Take the fee.
         uint256 _feeTaken = _takeFeeFrom(
             _projectId,
             _token,
-            _feeEligibleDistributionAmount + _leftoverDistributionAmount,
+            _amountEligibleForFees + _leftoverPayoutAmount,
             _projectOwner,
-            _fundingCycle.shouldHoldFees()
+            _ruleset.shouldHoldFees()
         );
->>>>>>> 4160eabf
 
         // Send any leftover funds to the project owner and update the net leftover (which is returned) accordingly.
         if (_leftoverPayoutAmount != 0) {
             // Subtract the fee from the net leftover amount.
-<<<<<<< HEAD
-            netLeftoverPayoutAmount = _leftoverPayoutAmount
-                - (_feePercent == 0 ? 0 : JBFees.feeAmountIn(_leftoverPayoutAmount, _feePercent));
-=======
-            netLeftoverDistributionAmount =
-                _leftoverDistributionAmount - JBFees.feeIn(_leftoverDistributionAmount, FEE);
->>>>>>> 4160eabf
+            netLeftoverPayoutAmount =
+                _leftoverPayoutAmount - JBFees.feeAmountIn(_leftoverPayoutAmount, FEE);
 
             // Transfer the amount to the project owner.
             _transferFor(address(this), _projectOwner, _token, netLeftoverPayoutAmount);
@@ -1272,13 +1097,8 @@
             _amount,
             _amountPaidOut,
             _feeTaken,
-<<<<<<< HEAD
             netLeftoverPayoutAmount,
-            msg.sender
-=======
-            netLeftoverDistributionAmount,
             _msgSender()
->>>>>>> 4160eabf
         );
     }
 
@@ -1314,44 +1134,16 @@
         // The project owner will receive tokens minted by paying the platform fee.
         address _projectOwner = PROJECTS.ownerOf(_projectId);
 
-<<<<<<< HEAD
-        // Keep a reference to the fee.
-        // The fee is 0 if the sender is marked as feeless or if the fee beneficiary project doesn't accept the `_token`.
-        uint256 _feePercent = isFeelessAddress[msg.sender] ? 0 : FEE;
-
-        unchecked {
-            // Take a fee from the `_amountPaidOut`, if needed.
-            // The net amount is the final amount withdrawn after the fee has been taken.
-            netAmountPaidOut = _amountPaidOut
-                - (
-                    _feePercent == 0
-                        ? 0
-                        : _takeFeeFrom(
-                            _projectId,
-                            _token,
-                            _amountPaidOut,
-                            _feePercent,
-                            _projectOwner,
-                            _ruleset.shouldHoldFees()
-                        )
-                );
-        }
-=======
-        // Take a fee from the `_distributedAmount`, if needed.
-        // The net amount is the withdrawn amount without the fee.
-        netDistributedAmount = _distributedAmount
+        // Take a fee from the `_amountPaidOut`, if needed.
+        // The net amount is the final amount withdrawn after the fee has been taken.
+        netAmountPaidOut = _amountPaidOut
             - (
                 isFeelessAddress[_msgSender()]
                     ? 0
                     : _takeFeeFrom(
-                        _projectId,
-                        _token,
-                        _distributedAmount,
-                        _projectOwner,
-                        _fundingCycle.shouldHoldFees()
+                        _projectId, _token, _amountPaidOut, _projectOwner, _ruleset.shouldHoldFees()
                     )
             );
->>>>>>> 4160eabf
 
         // Transfer any remaining balance to the beneficiary.
         if (netAmountPaidOut != 0) {
@@ -1371,37 +1163,19 @@
         );
     }
 
-<<<<<<< HEAD
     /// @notice Sends payouts to the payout splits group specified in a project's ruleset.
     /// @param _projectId The ID of the project to send the payouts of.
     /// @param _token The address of the token being paid out.
     /// @param _domain The domain of the split group being paid.
     /// @param _amount The total amount being paid out, as a fixed point number with the same number of decimals as this terminal.
-    /// @param _feePercent The fee percent, out of `JBConstants.MAX_FEE`, to take from the payout.
     /// @return _amount The leftover amount (zero if the splits add up to 100%).
     /// @return amountEligibleForFees The total amount of funds which were paid out and are eligible for fees.
     function _sendPayoutsToSplitGroupOf(
         uint256 _projectId,
         address _token,
         uint256 _domain,
-        uint256 _amount,
-        uint256 _feePercent
+        uint256 _amount
     ) internal returns (uint256, uint256 amountEligibleForFees) {
-=======
-    /// @notice Pays out splits for a project's funding cycle configuration.
-    /// @param _projectId The ID of the project for which payout splits are being distributed.
-    /// @param _token The address of the token being distributed.
-    /// @param _domain The domain of the splits to distribute the payout between.
-    /// @param _amount The total amount being distributed, as a fixed point number with the same number of decimals as this terminal.
-    /// @return If the leftover amount if the splits don't add up to 100%.
-    /// @return feeEligibleDistributionAmount The total amount of distributions that are eligible to have fees taken from.
-    function _distributeToPayoutSplitsOf(
-        uint256 _projectId,
-        address _token,
-        uint256 _domain,
-        uint256 _amount
-    ) internal returns (uint256, uint256 feeEligibleDistributionAmount) {
->>>>>>> 4160eabf
         // The total percentage available to split
         uint256 _leftoverPercentage = JBConstants.SPLITS_TOTAL_PERCENT;
 
@@ -1423,12 +1197,7 @@
             uint256 _payoutAmount = PRBMath.mulDiv(_amount, _split.percent, _leftoverPercentage);
 
             // The final payout amount after taking out any fees.
-            uint256 _netPayoutAmount =
-<<<<<<< HEAD
-                _sendPayoutToSplit(_split, _projectId, _token, _payoutAmount, _feePercent);
-=======
-                _distributeToPayoutSplit(_split, _projectId, _token, _payoutAmount);
->>>>>>> 4160eabf
+            uint256 _netPayoutAmount = _sendPayoutToSplit(_split, _projectId, _token, _payoutAmount);
 
             // If the split hook is a feeless address, this payout doesn't incur a fee.
             if (_netPayoutAmount != 0 && _netPayoutAmount != _payoutAmount) {
@@ -1469,12 +1238,7 @@
     /// @param _split The split to pay.
     /// @param _projectId The ID of the project the split was specified by.
     /// @param _token The address of the token being paid out.
-<<<<<<< HEAD
     /// @param _amount The total amount that the split is being paid, as a fixed point number with the same number of decimals as this terminal.
-    /// @param _feePercent The fee percent, out of `JBConstants.MAX_FEE`, to take from the payout.
-=======
-    /// @param _amount The total amount being distributed to the split, as a fixed point number with the same number of decimals as this terminal.
->>>>>>> 4160eabf
     /// @return netPayoutAmount The amount sent to the split after subtracting fees.
     function _sendPayoutToSplit(
         JBSplit memory _split,
@@ -1482,159 +1246,6 @@
         address _token,
         uint256 _amount
     ) internal returns (uint256 netPayoutAmount) {
-<<<<<<< HEAD
-        // By default, the net payout amount is the full amount. This will be adjusted if fees are taken.
-        netPayoutAmount = _amount;
-
-        // If there's a split hook set, transfer to its `process` function.
-        if (_split.splitHook != IJBSplitHook(address(0))) {
-            // This payouts is eligible for a fee since the funds are leaving this contract and the split hook isn't listed as feeless.
-            if (_feePercent != 0 && !isFeelessAddress[address(_split.splitHook)]) {
-                unchecked {
-                    netPayoutAmount -= JBFees.feeAmountIn(_amount, _feePercent);
-                }
-            }
-
-            // Trigger any inherited pre-transfer logic.
-            _beforeTransferFor(address(_split.splitHook), _token, netPayoutAmount);
-
-            // Create the data to send to the split hook.
-            JBSplitHookPayload memory _data = JBSplitHookPayload({
-                token: _token,
-                amount: netPayoutAmount,
-                decimals: _accountingContextForTokenOf[_projectId][_token].decimals,
-                projectId: _projectId,
-                group: uint256(uint160(_token)),
-                split: _split
-            });
-
-            // Trigger the split hook's `process` function.
-            bytes memory _reason;
-
-            if (
-                ERC165Checker.supportsInterface(
-                    address(_split.splitHook), type(IJBSplitHook).interfaceId
-                )
-            ) {
-                // Keep a reference to the value that'll be paid to the split hook as a `msg.value`.
-                uint256 _payValue = _token == JBTokenList.Native ? netPayoutAmount : 0;
-
-                // If this terminal's token is the native token, send it in `msg.value`.
-                try _split.splitHook.process{value: _payValue}(_data) {}
-                catch (bytes memory __reason) {
-                    _reason = __reason.length == 0 ? abi.encode("splitHook fail") : __reason;
-                }
-            } else {
-                _reason = abi.encode("IERC165 fail");
-            }
-
-            // If the split hook's `process` failed, or if its `IERC165` check failed:
-            if (_reason.length != 0) {
-                // Revert the payout.
-                _revertPayoutFrom(
-                    _projectId, _token, address(_split.splitHook), netPayoutAmount, _amount
-                );
-
-                // Set the net payout amount to 0 to signal the reversion.
-                netPayoutAmount = 0;
-
-                emit PayoutReverted(_projectId, _split, _amount, _reason, msg.sender);
-            }
-
-            // Otherwise, if a project is specified, make a payment to it.
-        } else if (_split.projectId != 0) {
-            // Get a reference to the `IJBTerminal` being used.
-            IJBTerminal _terminal = DIRECTORY.primaryTerminalOf(_split.projectId, _token);
-
-            // The project must have a terminal to send funds to.
-            if (_terminal == IJBTerminal(address(0))) {
-                // If it doesn't have a terminal for the token:
-                // Set the net payout amount to 0 to signal the reversion.
-                netPayoutAmount = 0;
-
-                // Revert the payout.
-                _revertPayoutFrom(_projectId, _token, address(0), 0, _amount);
-
-                // Specify the reason for reverting.
-                bytes memory _reason = "Terminal not found";
-
-                emit PayoutReverted(_projectId, _split, _amount, _reason, msg.sender);
-            } else {
-                // This payout is eligible for a fee since the funds are leaving this terminal and the receiving terminal isn't a feeless address.
-                if (_terminal != this && _feePercent != 0 && !isFeelessAddress[address(_terminal)])
-                {
-                    unchecked {
-                        netPayoutAmount -= JBFees.feeAmountIn(_amount, _feePercent);
-                    }
-                }
-
-                // Trigger any inherited pre-transfer logic.
-                _beforeTransferFor(address(_terminal), _token, netPayoutAmount);
-
-                // Keep a reference to the amount that'll be paid as a `msg.value`.
-                uint256 _payValue = _token == JBTokenList.Native ? netPayoutAmount : 0;
-
-                // Add to balance if prefered.
-                if (_split.preferAddToBalance) {
-                    bytes memory _metadata = bytes(abi.encodePacked(_projectId));
-                    try _terminal.addToBalanceOf{value: _payValue}(
-                        _split.projectId,
-                        _token,
-                        netPayoutAmount,
-                        false,
-                        "",
-                        // Send `_projectId` in the metadata as a referral.
-                        _metadata
-                    ) {} catch (bytes memory _reason) {
-                        // If an error occurred, revert the payout.
-                        _revertPayoutFrom(
-                            _projectId, _token, address(_terminal), netPayoutAmount, _amount
-                        );
-
-                        // Set the net payout amount to 0 to signal the reversion.
-                        netPayoutAmount = 0;
-
-                        emit PayoutReverted(_projectId, _split, _amount, _reason, msg.sender);
-                    }
-                } else {
-                    try _terminal.pay{value: _payValue}(
-                        _split.projectId,
-                        _token,
-                        netPayoutAmount,
-                        _split.beneficiary != address(0) ? _split.beneficiary : msg.sender,
-                        0,
-                        "",
-                        // Send `_projectId` in the metadata as a referral.
-                        bytes(abi.encodePacked(_projectId))
-                    ) {} catch (bytes memory _reason) {
-                        // If an error occurred, revert the payout.
-                        _revertPayoutFrom(
-                            _projectId, _token, address(_terminal), netPayoutAmount, _amount
-                        );
-
-                        // Set the net payout amount to 0 to signal the reversion.
-                        netPayoutAmount = 0;
-
-                        emit PayoutReverted(_projectId, _split, _amount, _reason, msg.sender);
-                    }
-                }
-            }
-        } else {
-            // This payout is eligible for a fee since the funds are leaving this contract and the beneficiary isn't a feeless address.
-            if (_feePercent != 0) {
-                unchecked {
-                    netPayoutAmount -= JBFees.feeAmountIn(_amount, _feePercent);
-                }
-            }
-
-            // If there's a beneficiary, send the funds directly to the beneficiary. Otherwise send them to the `msg.sender`.
-            _transferFor(
-                address(this),
-                _split.beneficiary != address(0) ? _split.beneficiary : payable(msg.sender),
-                _token,
-                netPayoutAmount
-            );
-=======
         // Attempt to distribute this split.
         try this.executeDistribute(_split, _projectId, _token, _amount, _msgSender()) returns (
             uint256 _netPayoutAmount
@@ -1647,7 +1258,6 @@
             netPayoutAmount = 0;
             // Emit event.
             emit PayoutReverted(_projectId, _split, _amount, _failureReason, _msgSender());
->>>>>>> 4160eabf
         }
 
         return netPayoutAmount;
@@ -1686,29 +1296,16 @@
             _metadata
         );
 
-<<<<<<< HEAD
+        // Keep a reference to the number of payloads to iterate through.
+        uint256 _numberOfPayloads = _payloads.length;
+
         // Keep a reference to the payload being iterated on.
         JBPayHookPayload memory _payload;
-
-        // Keep a reference to the number of payloads to iterate through.
-        uint256 _numberOfPayloads = _payloads.length;
 
         // Fulfill each payload.
         for (uint256 _i; _i < _numberOfPayloads;) {
             // Set the payload being iterated on.
             _payload = _payloads[_i];
-=======
-        // Keep a reference to the number of allocations there are.
-        uint256 _numberOfAllocations = _allocations.length;
-
-        // Keep a reference to the allocation being iterated on.
-        JBPayDelegateAllocation3_1_1 memory _allocation;
-
-        // Fulfill each allocation.
-        for (uint256 _i; _i < _numberOfAllocations;) {
-            // Set the allocation being iterated on.
-            _allocation = _allocations[_i];
->>>>>>> 4160eabf
 
             // Pass the correct token `forwardedAmount` to the hook.
             _data.forwardedAmount = JBTokenAmount({
@@ -1730,11 +1327,7 @@
             // Fulfill the payload.
             _payload.hook.didPay{value: _payValue}(_data);
 
-<<<<<<< HEAD
-            emit HookDidPay(_payload.hook, _data, _payload.amount, msg.sender);
-=======
-            emit DelegateDidPay(_allocation.delegate, _data, _allocation.amount, _msgSender());
->>>>>>> 4160eabf
+            emit HookDidPay(_payload.hook, _data, _payload.amount, _msgSender());
 
             unchecked {
                 ++_i;
@@ -1742,7 +1335,6 @@
         }
     }
 
-<<<<<<< HEAD
     /// @notice Fulfills a list of redeem hook payloads.
     /// @param _projectId The ID of the project being redeemed from and forwarding payloads to redeem hooks.
     /// @param _beneficiaryTokenAmount The number of tokens that are being reclaimed from the project.
@@ -1752,23 +1344,9 @@
     /// @param _ruleset The ruleset the redemption is being made during as a `JBRuleset` struct.
     /// @param _beneficiary The address receiving any terminal tokens that are reclaimed by this redemption.
     /// @param _payloads The payloads being fulfilled.
-    /// @param _feePercent The fee percent, out of `JBConstants.MAX_FEE`, to take from the redemption.
+    /// @param _takesFee A flag indicating if a fee should be taken from the amount sent to hooks.
     /// @return amountEligibleForFees The amount of funds which were allocated to redeem hooks and are eligible for fees.
     function _fulfillRedemptionHookPayloadsFor(
-=======
-    /// @notice Fulfills redemption allocations to a list of delegates.
-    /// @param _projectId The ID of the project being redeemed from that is forwarding allocations to delegates.
-    /// @param _beneficiaryTokenAmount The amount of tokens that are being reclaimed from the project.
-    /// @param _holder The address that is redeeming.
-    /// @param _tokenCount The amount of tokens that are being redeemed by the holder.
-    /// @param _metadata Bytes to send along to the data source, delegate, and emitted event, if provided.
-    /// @param _fundingCycle The funding cycle during which the redemption is being made during.
-    /// @param _beneficiary The address receiving reclaimed treasury tokens that result from the redemption.
-    /// @param _allocations The allocations being fulfilled.
-    /// @param _takesFee If a fee should be applied to funds allocated to delegates.
-    /// @return feeEligibleDistributionAmount The amount of allocated funds to delegates that are eligible for fees.
-    function _fulfillRedemptionDelegateAllocationsFor(
->>>>>>> 4160eabf
         uint256 _projectId,
         JBTokenAmount memory _beneficiaryTokenAmount,
         address _holder,
@@ -1776,19 +1354,11 @@
         bytes memory _metadata,
         JBRuleset memory _ruleset,
         address payable _beneficiary,
-<<<<<<< HEAD
         JBRedeemHookPayload[] memory _payloads,
-        uint256 _feePercent
+        bool _takesFee
     ) internal returns (uint256 amountEligibleForFees) {
         // Keep a reference to the data that'll get send to redeem hooks.
         JBDidRedeemData memory _data = JBDidRedeemData(
-=======
-        JBRedemptionDelegateAllocation3_1_1[] memory _allocations,
-        bool _takesFee
-    ) internal returns (uint256 feeEligibleDistributionAmount) {
-        // Keep a reference to the data that'll get send to delegates.
-        JBDidRedeemData3_1_1 memory _data = JBDidRedeemData3_1_1(
->>>>>>> 4160eabf
             _holder,
             _projectId,
             _ruleset.rulesetId,
@@ -1801,41 +1371,23 @@
             _metadata
         );
 
-<<<<<<< HEAD
+        // Keep a reference to the number of payloads being iterated through.
+        uint256 _numberOfPayloads = _payloads.length;
+
         // Keep a reference to the payload being iterated on.
         JBRedeemHookPayload memory _payload;
-
-        // Keep a reference to the number of payloads being iterated through.
-        uint256 _numberOfPayloads = _payloads.length;
 
         for (uint256 _i; _i < _numberOfPayloads;) {
             // Set the payload being iterated on.
             _payload = _payloads[_i];
-=======
-        // Keep a reference to the number of allocations there are.
-        uint256 _numberOfAllocations = _allocations.length;
-
-        // Keep a reference to the allocation being iterated on.
-        JBRedemptionDelegateAllocation3_1_1 memory _allocation;
-
-        for (uint256 _i; _i < _numberOfAllocations;) {
-            // Set the allocation being iterated on.
-            _allocation = _allocations[_i];
->>>>>>> 4160eabf
 
             // Trigger any inherited pre-transfer logic.
             _beforeTransferFor(
                 address(_payload.hook), _beneficiaryTokenAmount.token, _payload.amount
             );
 
-<<<<<<< HEAD
             // Get the fee for the payload amount.
-            uint256 _payloadAmountFee =
-                _feePercent == 0 ? 0 : JBFees.feeAmountIn(_payload.amount, _feePercent);
-=======
-            // Get the fee for the delegated amount.
-            uint256 _delegatedAmountFee = _takesFee ? JBFees.feeIn(_allocation.amount, FEE) : 0;
->>>>>>> 4160eabf
+            uint256 _payloadAmountFee = _takesFee ? JBFees.feeAmountIn(_payload.amount, FEE) : 0;
 
             // Add the payload's amount to the amount eligible for having a fee taken.
             if (_payloadAmountFee != 0) {
@@ -1861,13 +1413,9 @@
             // Fulfill the payload.
             _payload.hook.didRedeem{value: _payValue}(_data);
 
-<<<<<<< HEAD
-            emit HookDidRedeem(_payload.hook, _data, _payload.amount, _payloadAmountFee, msg.sender);
-=======
-            emit DelegateDidRedeem(
-                _allocation.delegate, _data, _allocation.amount, _delegatedAmountFee, _msgSender()
+            emit HookDidRedeem(
+                _payload.hook, _data, _payload.amount, _payloadAmountFee, _msgSender()
             );
->>>>>>> 4160eabf
 
             unchecked {
                 ++_i;
@@ -1875,22 +1423,12 @@
         }
     }
 
-<<<<<<< HEAD
     /// @notice Takes a fee into the platform's project (with the `_FEE_BENEFICIARY_PROJECT_ID`).
     /// @param _projectId The ID of the project paying the fee.
     /// @param _token The address of the token that the fee is being paid in.
     /// @param _amount The fee's token amount, as a fixed point number with 18 decimals.
-    /// @param _feePercent The fee percent, out of `JBConstants.MAX_FEE`, to take.
     /// @param _beneficiary The address to mint the platform's project's tokens for.
     /// @param _shouldHoldFees If fees should be tracked and held instead of being exercised immediately.
-=======
-    /// @notice Takes a fee into the platform's project, which has an id of _FEE_BENEFICIARY_PROJECT_ID.
-    /// @param _projectId The ID of the project having fees taken from.
-    /// @param _token The address of the token that the fee is being taken in.
-    /// @param _amount The amount of the fee to take, as a floating point number with 18 decimals.
-    /// @param _beneficiary The address to mint the platforms tokens for.
-    /// @param _shouldHoldFees If fees should be tracked and held back.
->>>>>>> 4160eabf
     /// @return feeAmount The amount of the fee taken.
     function _takeFeeFrom(
         uint256 _projectId,
@@ -1900,11 +1438,7 @@
         bool _shouldHoldFees
     ) internal returns (uint256 feeAmount) {
         // Get a reference to the fee amount.
-<<<<<<< HEAD
-        feeAmount = JBFees.feeAmountIn(_amount, _feePercent);
-=======
-        feeAmount = JBFees.feeIn(_amount, FEE);
->>>>>>> 4160eabf
+        feeAmount = JBFees.feeAmountIn(_amount, FEE);
 
         if (_shouldHoldFees) {
             // Store the held fee.
@@ -1924,61 +1458,16 @@
     /// @notice Process a fee of the specified amount from a project.
     /// @param _projectId The ID of the project paying the fee.
     /// @param _token The token the fee is being paid in.
-<<<<<<< HEAD
     /// @param _amount The fee amount, as a fixed point number with 18 decimals.
     /// @param _beneficiary The address which will receive any platform tokens minted.
     /// @param _feeTerminal The terminal that'll receive the fee.
-=======
-    /// @param _amount The fee amount, as a floating point number with 18 decimals.
-    /// @param _feeTerminal The terminal that'll receive the fees. This'll be filled if one isn't provided.
->>>>>>> 4160eabf
+    /// @param _wasHeld A flag indicating if the fee being processed was being held by this terminal.
     function _processFee(
         uint256 _projectId,
         address _token,
         uint256 _amount,
         address _beneficiary,
-<<<<<<< HEAD
-        IJBTerminal _feeTerminal
-    ) internal {
-        if (address(_feeTerminal) == address(0)) {
-            _revertPayoutFrom(_projectId, _token, address(0), 0, _amount);
-
-            // Specify the reason for reverting.
-            bytes memory _reason = "Fee not accepted";
-
-            emit FeeReverted(_projectId, _FEE_BENEFICIARY_PROJECT_ID, _amount, _reason, msg.sender);
-            return;
-        }
-
-        // Trigger any inherited pre-transfer logic if funds will be transferred.
-        if (address(_feeTerminal) != address(this)) {
-            _beforeTransferFor(address(_feeTerminal), _token, _amount);
-        }
-
-        // Keep a reference to the amount that'll be paid as a `msg.value`.
-        uint256 _payValue = _token == JBTokenList.Native ? _amount : 0;
-
-        try _feeTerminal
-            // Send the fee.
-            // If this terminal's token is the native token, send it in `msg.value`.
-            .pay{value: _payValue}(
-            _FEE_BENEFICIARY_PROJECT_ID,
-            _token,
-            _amount,
-            _beneficiary,
-            0,
-            "",
-            // Send the `projectId` in the metadata.
-            bytes(abi.encodePacked(_projectId))
-        ) {} catch (bytes memory _reason) {
-            _revertPayoutFrom(
-                _projectId,
-                _token,
-                address(_feeTerminal) != address(this) ? address(_feeTerminal) : address(0),
-                address(_feeTerminal) != address(this) ? _amount : 0,
-                _amount
-=======
-        IJBPaymentTerminal _feeTerminal,
+        IJBTerminal _feeTerminal,
         bool _wasHeld
     ) internal {
         try this.executeProcessFee(_projectId, _token, _amount, _beneficiary, _feeTerminal) {
@@ -1988,25 +1477,16 @@
 
             emit FeeReverted(
                 _projectId, _token, _FEE_BENEFICIARY_PROJECT_ID, _amount, _reason, _msgSender()
->>>>>>> 4160eabf
             );
         }
     }
 
-<<<<<<< HEAD
     /// @notice Unlock held fees based on the specified amount.
     /// @param _projectId The project held fees are being unlocked for.
+    /// @param _token The token that the held fees are in.
     /// @param _amount The amount to base the calculation on, as a fixed point number with the same number of decimals as this terminal.
     /// @return unlockedFees The amount of held fees that were unlocked, as a fixed point number with the same number of decimals as this terminal
-    function _unlockHeldFees(uint256 _projectId, uint256 _amount)
-=======
-    /// @notice Refund fees based on the specified amount.
-    /// @param _projectId The project for which fees are being refunded.
-    /// @param _token The token the fees are held in.
-    /// @param _amount The amount to base the refund on, as a fixed point number with the same amount of decimals as this terminal.
-    /// @return refundedFees How much fees were refunded, as a fixed point number with the same number of decimals as this terminal
-    function _refundHeldFees(uint256 _projectId, address _token, uint256 _amount)
->>>>>>> 4160eabf
+    function _unlockHeldFees(uint256 _projectId, address _token, uint256 _amount)
         internal
         returns (uint256 unlockedFees)
     {
@@ -2033,37 +1513,17 @@
             if (leftoverAmount == 0) {
                 _heldFeesOf[_projectId][_token].push(_heldFee);
             } else {
-<<<<<<< HEAD
                 // Notice here we take `feeAmountIn` on the stored `.amount`.
-                uint256 _feeAmount = (
-                    _heldFees[_i].fee == 0
-                        ? 0
-                        : JBFees.feeAmountIn(_heldFees[_i].amount, _heldFees[_i].fee)
-                );
-=======
-                // Notice here we take feeIn the stored .amount
-                uint256 _feeAmount = JBFees.feeIn(_heldFee.amount, FEE);
->>>>>>> 4160eabf
+                uint256 _feeAmount = JBFees.feeAmountIn(_heldFee.amount, FEE);
 
                 if (leftoverAmount >= _heldFee.amount - _feeAmount) {
                     unchecked {
-<<<<<<< HEAD
-                        leftoverAmount = leftoverAmount - (_heldFees[_i].amount - _feeAmount);
+                        leftoverAmount = leftoverAmount - (_heldFee.amount - _feeAmount);
                         unlockedFees += _feeAmount;
                     }
                 } else {
                     // And here we overwrite with `feeAmountFrom` the `leftoverAmount`
-                    _feeAmount = _heldFees[_i].fee == 0
-                        ? 0
-                        : JBFees.feeAmountFrom(leftoverAmount, _heldFees[_i].fee);
-=======
-                        leftoverAmount = leftoverAmount - (_heldFee.amount - _feeAmount);
-                        refundedFees += _feeAmount;
-                    }
-                } else {
-                    // And here we overwrite with feeFrom the leftoverAmount
-                    _feeAmount = JBFees.feeFrom(leftoverAmount, FEE);
->>>>>>> 4160eabf
+                    _feeAmount = JBFees.feeAmountFrom(leftoverAmount, FEE);
 
                     unchecked {
                         _heldFeesOf[_projectId][_token].push(
@@ -2083,33 +1543,7 @@
             }
         }
 
-<<<<<<< HEAD
-        emit UnlockHeldFees(_projectId, _amount, unlockedFees, leftoverAmount, msg.sender);
-    }
-
-    /// @notice Reverts an expected payout from a project.
-    /// @param _projectId The ID of the project having its payout reverted.
-    /// @param _token The address of the token the payout was expected to be made in.
-    /// @param _expectedDestination The address the payout was expected to go to.
-    /// @param _allowanceAmount The amount that the `_expectedDestination` has been allowed to use.
-    /// @param _depositAmount The amount of the payout as debited from the project's balance.
-    function _revertPayoutFrom(
-        uint256 _projectId,
-        address _token,
-        address _expectedDestination,
-        uint256 _allowanceAmount,
-        uint256 _depositAmount
-    ) internal {
-        // Cancel allowance if needed.
-        if (_allowanceAmount != 0 && _token != JBTokenList.Native) {
-            IERC20(_token).safeDecreaseAllowance(_expectedDestination, _allowanceAmount);
-        }
-
-        // Add the reverted amount back to project's balance.
-        STORE.recordAddedBalanceFor(_projectId, _token, _depositAmount);
-=======
         emit RefundHeldFees(_projectId, _token, _amount, refundedFees, leftoverAmount, _msgSender());
->>>>>>> 4160eabf
     }
 
     /// @notice Transfers tokens.
@@ -2145,26 +1579,6 @@
         IERC20(_token).safeIncreaseAllowance(_to, _amount);
     }
 
-<<<<<<< HEAD
-    /// @notice Sets the permit2 allowance for a token.
-    /// @param _allowance The allowance to set using permit2.
-    /// @param _token The token being allowed.
-    function _permitAllowance(JBSingleAllowanceData memory _allowance, address _token) internal {
-        PERMIT2.permit(
-            msg.sender,
-            IAllowanceTransfer.PermitSingle({
-                details: IAllowanceTransfer.PermitDetails({
-                    token: _token,
-                    amount: _allowance.amount,
-                    expiration: _allowance.expiration,
-                    nonce: _allowance.nonce
-                }),
-                spender: address(this),
-                sigDeadline: _allowance.sigDeadline
-            }),
-            _allowance.signature
-        );
-=======
     /// @notice Returns the sender, prefered to use over `msg.sender`
     /// @return _sender the sender address of this call.
     function _msgSender()
@@ -2185,6 +1599,5 @@
         returns (bytes calldata _calldata)
     {
         return ERC2771Context._msgData();
->>>>>>> 4160eabf
     }
 }