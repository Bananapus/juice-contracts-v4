// SPDX-License-Identifier: MIT
pragma solidity ^0.8.16;

import {Ownable} from "@openzeppelin/contracts/access/Ownable.sol";
import {Address} from "@openzeppelin/contracts/utils/Address.sol";
import {Context} from "@openzeppelin/contracts/utils/Context.sol";
import {IERC165} from "@openzeppelin/contracts/utils/introspection/IERC165.sol";
import {IERC20} from "@openzeppelin/contracts/token/ERC20/IERC20.sol";
import {ERC2771Context} from "@openzeppelin/contracts/metatx/ERC2771Context.sol";
import {IERC20Metadata} from "@openzeppelin/contracts/token/ERC20/extensions/IERC20Metadata.sol";
import {SafeERC20} from "@openzeppelin/contracts/token/ERC20/utils/SafeERC20.sol";
import {ERC165Checker} from "@openzeppelin/contracts/utils/introspection/ERC165Checker.sol";
import {PRBMath} from "@paulrberg/contracts/math/PRBMath.sol";
import {IPermit2} from "@permit2/src/src/interfaces/IPermit2.sol";
import {IAllowanceTransfer} from "@permit2/src/src/interfaces/IPermit2.sol";
import {JBDelegateMetadataLib} from
    "@jbx-protocol/juice-delegate-metadata-lib/src/JBDelegateMetadataLib.sol";
import {IJBController3_1} from "./interfaces/IJBController3_1.sol";
import {IJBDirectory} from "./interfaces/IJBDirectory.sol";
import {IJBSplitsStore} from "./interfaces/IJBSplitsStore.sol";
import {IJBOperatable} from "./interfaces/IJBOperatable.sol";
import {IJBOperatorStore} from "./interfaces/IJBOperatorStore.sol";
import {IJBPaymentTerminal} from "./interfaces/terminal/IJBPaymentTerminal.sol";
import {IJBProjects} from "./interfaces/IJBProjects.sol";
import {IJBTerminalStore} from "./interfaces/IJBTerminalStore.sol";
import {IJBSplitAllocator} from "./interfaces/IJBSplitAllocator.sol";
import {JBConstants} from "./libraries/JBConstants.sol";
import {JBFees} from "./libraries/JBFees.sol";
import {JBFundingCycleMetadataResolver} from "./libraries/JBFundingCycleMetadataResolver.sol";
import {JBOperations} from "./libraries/JBOperations.sol";
import {JBTokens} from "./libraries/JBTokens.sol";
import {JBTokenStandards} from "./libraries/JBTokenStandards.sol";
import {JBDidRedeemData3_1_1} from "./structs/JBDidRedeemData3_1_1.sol";
import {JBDidPayData3_1_1} from "./structs/JBDidPayData3_1_1.sol";
import {JBFee} from "./structs/JBFee.sol";
import {JBFundingCycle} from "./structs/JBFundingCycle.sol";
import {JBPayDelegateAllocation3_1_1} from "./structs/JBPayDelegateAllocation3_1_1.sol";
import {JBRedemptionDelegateAllocation3_1_1} from
    "./structs/JBRedemptionDelegateAllocation3_1_1.sol";
import {JBSingleAllowanceData} from "./structs/JBSingleAllowanceData.sol";
import {JBSplit} from "./structs/JBSplit.sol";
import {JBSplitAllocationData} from "./structs/JBSplitAllocationData.sol";
import {JBAccountingContext} from "./structs/JBAccountingContext.sol";
import {JBAccountingContextConfig} from "./structs/JBAccountingContextConfig.sol";
import {JBTokenAmount} from "./structs/JBTokenAmount.sol";
import {JBOperatable} from "./abstract/JBOperatable.sol";
import {
    IJBMultiTerminal,
    IJBFeeTerminal,
    IJBPaymentTerminal,
    IJBRedemptionTerminal,
    IJBPayoutTerminal,
    IJBPermitPaymentTerminal
} from "./interfaces/terminal/IJBMultiTerminal.sol";

/// @notice Generic terminal managing all inflows and outflows of funds into the protocol ecosystem.
contract JBMultiTerminal is JBOperatable, Ownable, ERC2771Context, IJBMultiTerminal {
    // A library that parses the packed funding cycle metadata into a friendlier format.
    using JBFundingCycleMetadataResolver for JBFundingCycle;

    // A library that adds default safety checks to ERC20 functionality.
    using SafeERC20 for IERC20;

    //*********************************************************************//
    // --------------------------- custom errors ------------------------- //
    //*********************************************************************//

    error ACCOUNTING_CONTEXT_ALREADY_SET();
    error FEE_TOO_HIGH();
    error INADEQUATE_DISTRIBUTION_AMOUNT();
    error INADEQUATE_RECLAIM_AMOUNT();
    error INADEQUATE_TOKEN_COUNT();
    error NO_MSG_VALUE_ALLOWED();
    error PAY_TO_ZERO_ADDRESS();
    error PERMIT_ALLOWANCE_NOT_ENOUGH(uint256 transactionAmount, uint256 permitAllowance);
    error REDEEM_TO_ZERO_ADDRESS();
    error TERMINAL_TOKENS_INCOMPATIBLE();
    error TOKEN_NOT_ACCEPTED();

    //*********************************************************************//
    // --------------------- internal stored constants ------------------- //
    //*********************************************************************//

    /// @notice The fee beneficiary project ID is 1, as it should be the first project launched during the deployment process.
    uint256 internal constant _FEE_BENEFICIARY_PROJECT_ID = 1;

    //*********************************************************************//
    // --------------------- internal stored properties ------------------ //
    //*********************************************************************//

    /// @notice Context describing how a token is accounted for by a project.
    /// @custom:param _projectId The ID of the project to which the token accounting context applies.
    /// @custom:param _token The address of the token being accounted for.
    mapping(uint256 => mapping(address => JBAccountingContext)) internal
        _accountingContextForTokenOf;

    /// @notice A list of tokens accepted by each project.
    /// @custom:param _projectId The ID of the project to get a list of accepted tokens for.
    mapping(uint256 => JBAccountingContext[]) internal _accountingContextsOf;

    /// @notice Fees that are being held to be processed later.
    /// @custom:param _projectId The ID of the project for which fees are being held.
    mapping(uint256 => JBFee[]) internal _heldFeesOf;

    //*********************************************************************//
    // ------------------------- public constants ------------------------ //
    //*********************************************************************//

    /// @notice The platform fee percent.
    uint256 public constant override FEE = 25_000_000; // 2.5%

    //*********************************************************************//
    // ---------------- public immutable stored properties --------------- //
    //*********************************************************************//

    /// @notice Mints ERC-721's that represent project ownership and transfers.
    IJBProjects public immutable override PROJECTS;

    /// @notice The directory of terminals and controllers for PROJECTS.
    IJBDirectory public immutable override DIRECTORY;

    /// @notice The contract that stores splits for each project.
    IJBSplitsStore public immutable override SPLITS;

    /// @notice The contract that stores and manages the terminal's data.
    IJBTerminalStore public immutable override STORE;

    /// @notice The permit2 utility.
    IPermit2 public immutable override PERMIT2;

    //*********************************************************************//
    // --------------------- public stored properties -------------------- //
    //*********************************************************************//

    /// @notice Addresses that can be paid towards from this terminal without incurring a fee.
    /// @dev Only addresses that are considered to be contained within the ecosystem can be feeless. Funds sent outside the ecosystem may incur fees despite being stored as feeless.
    /// @custom:param _address The address that can be paid toward.
    mapping(address => bool) public override isFeelessAddress;

    //*********************************************************************//
    // ------------------------- external views -------------------------- //
    //*********************************************************************//

    /// @notice Information on how a project accounts for tokens.
    /// @param _projectId The ID of the project to get token accounting info for.
    /// @param _token The token to check the accounting info for.
    /// @return The token's accounting info of decimals for the token.
    function accountingContextForTokenOf(uint256 _projectId, address _token)
        external
        view
        override
        returns (JBAccountingContext memory)
    {
        return _accountingContextForTokenOf[_projectId][_token];
    }

    /// @notice The tokens accepted by a project.
    /// @param _projectId The ID of the project to get accepted tokens for.
    /// @return tokenContexts The contexts of the accepted tokens.
    function accountingContextsOf(uint256 _projectId)
        external
        view
        override
        returns (JBAccountingContext[] memory)
    {
        return _accountingContextsOf[_projectId];
    }

    /// @notice Gets the current overflowed amount in this terminal for a specified project, in terms of ETH.
    /// @dev The current overflow is represented as a fixed point number with 18 decimals.
    /// @param _projectId The ID of the project to get overflow for.
    /// @param _decimals The number of decimals included in the fixed point returned value.
    /// @param _currency The currency in which the ETH value is returned.
    /// @return The current amount of ETH overflow that project has in this terminal, as a fixed point number with 18 decimals.
    function currentOverflowOf(uint256 _projectId, uint256 _decimals, uint256 _currency)
        external
        view
        virtual
        override
        returns (uint256)
    {
        return STORE.currentOverflowOf(
            address(this), _projectId, _accountingContextsOf[_projectId], _decimals, _currency
        );
    }

    /// @notice The fees that are currently being held to be processed later for each project.
    /// @param _projectId The ID of the project for which fees are being held.
    /// @return An array of fees that are being held.
    function heldFeesOf(uint256 _projectId) external view override returns (JBFee[] memory) {
        return _heldFeesOf[_projectId];
    }

    //*********************************************************************//
    // -------------------------- public views --------------------------- //
    //*********************************************************************//

    /// @notice Indicates if this contract adheres to the specified interface.
    /// @dev See {IERC165-supportsInterface}.
    /// @param _interfaceId The ID of the interface to check for adherance to.
    /// @return A flag indicating if the provided interface ID is supported.
    function supportsInterface(bytes4 _interfaceId) public view virtual override returns (bool) {
        return _interfaceId == type(IJBPaymentTerminal).interfaceId
            || _interfaceId == type(IJBRedemptionTerminal).interfaceId
            || _interfaceId == type(IJBPayoutTerminal).interfaceId
            || _interfaceId == type(IJBPermitPaymentTerminal).interfaceId
            || _interfaceId == type(IJBMultiTerminal).interfaceId
            || _interfaceId == type(IJBFeeTerminal).interfaceId
            || _interfaceId == type(IERC165).interfaceId;
    }

    //*********************************************************************//
    // -------------------------- internal views ------------------------- //
    //*********************************************************************//

    /// @notice Checks the balance of tokens in this contract.
    /// @param _token The address of the token to which the balance applies.
    /// @return The contract's balance.
    function _balance(address _token) internal view virtual returns (uint256) {
        // If the token is ETH, assume the native token standard.
        return
            _token == JBTokens.ETH ? address(this).balance : IERC20(_token).balanceOf(address(this));
    }

    //*********************************************************************//
    // -------------------------- constructor ---------------------------- //
    //*********************************************************************//

    /// @param _operatorStore A contract storing operator assignments.
    /// @param _projects A contract which mints ERC-721's that represent project ownership and transfers.
    /// @param _directory A contract storing directories of terminals and controllers for each project.
    /// @param _splitsStore A contract that stores splits for each project.
    /// @param _store A contract that stores the terminal's data.
    /// @param _permit2 A permit2 utility.
    /// @param _owner The address that will own this contract.
    constructor(
        IJBOperatorStore _operatorStore,
        IJBProjects _projects,
        IJBDirectory _directory,
        IJBSplitsStore _splitsStore,
        IJBTerminalStore _store,
        IPermit2 _permit2,
        address _trustedForwarder,
        address _owner
    ) JBOperatable(_operatorStore) Ownable(_owner) ERC2771Context(_trustedForwarder) {
        PROJECTS = _projects;
        DIRECTORY = _directory;
        SPLITS = _splitsStore;
        STORE = _store;
        PERMIT2 = _permit2;
    }

    //*********************************************************************//
    // ---------------------- external transactions ---------------------- //
    //*********************************************************************//

    /// @notice Pay tokens to a project.
    /// @param _projectId The ID of the project being paid.
    /// @param _amount The amount of terminal tokens being received, as a fixed point number with the same amount of decimals as this terminal. If this terminal's token is ETH, this is ignored and msg.value is used in its place.
    /// @param _token The token being paid. This terminal ignores this property since it only manages one token.
    /// @param _beneficiary The address to mint tokens for and pass along to the funding cycle's data source and delegate.
    /// @param _minReturnedTokens The minimum number of project tokens expected in return, as a fixed point number with the same amount of decimals as this terminal.
    /// @param _memo A memo to pass along to the emitted event.
    /// @param _metadata Bytes to send along to the data source, delegate, and emitted event, if provided.
    /// @return The number of tokens minted for the beneficiary, as a fixed point number with 18 decimals.
    function pay(
        uint256 _projectId,
        address _token,
        uint256 _amount,
        address _beneficiary,
        uint256 _minReturnedTokens,
        string calldata _memo,
        bytes calldata _metadata
    ) external payable virtual override returns (uint256) {
        // Accept the funds.
        _amount = _acceptFundsFor(_projectId, _token, _amount, _metadata);

        // Pay the project.
        return _pay(
            _token,
<<<<<<< HEAD
            _acceptedTokenAmountFor(_projectId, _token, _amount, _metadata),
            _msgSender(),
=======
            _amount,
            msg.sender,
>>>>>>> 12a309bb
            _projectId,
            _beneficiary,
            _minReturnedTokens,
            _memo,
            _metadata
        );
    }

    /// @notice Receives funds belonging to the specified project.
    /// @param _projectId The ID of the project to which the funds received belong.
    /// @param _amount The amount of tokens to add, as a fixed point number with the same number of decimals as this terminal. If this is an ETH terminal, this is ignored and msg.value is used instead.
    /// @param _token The token being paid. This terminal ignores this property since it only manages one currency.
    /// @param _shouldRefundHeldFees A flag indicating if held fees should be refunded based on the amount being added.
    /// @param _memo A memo to pass along to the emitted event.
    /// @param _metadata Extra data to pass along to the emitted event.
    function addToBalanceOf(
        uint256 _projectId,
        address _token,
        uint256 _amount,
        bool _shouldRefundHeldFees,
        string calldata _memo,
        bytes calldata _metadata
    ) external payable virtual override {
        // Accept the funds.
        _amount = _acceptFundsFor(_projectId, _token, _amount, _metadata);

        // Add to balance.
        _addToBalanceOf(
            _projectId,
            _token,
            _amount,
            _shouldRefundHeldFees,
            _memo,
            _metadata
        );
    }

    /// @notice Holders can redeem their tokens to claim the project's overflowed tokens, or to trigger rules determined by the project's current funding cycle's data source.
    /// @dev Only a token holder or a designated operator can redeem its tokens.
    /// @param _holder The account to redeem tokens for.
    /// @param _projectId The ID of the project to which the tokens being redeemed belong.
    /// @param _tokenCount The number of project tokens to redeem, as a fixed point number with 18 decimals.
    /// @param _token The token being reclaimed. This terminal ignores this property since it only manages one token.
    /// @param _minReturnedTokens The minimum amount of terminal tokens expected in return, as a fixed point number with the same amount of decimals as the terminal.
    /// @param _beneficiary The address to send the terminal tokens to.
    /// @param _metadata Bytes to send along to the data source, delegate, and emitted event, if provided.
    /// @return reclaimAmount The amount of terminal tokens that the project tokens were redeemed for, as a fixed point number with 18 decimals.
    function redeemTokensOf(
        address _holder,
        uint256 _projectId,
        address _token,
        uint256 _tokenCount,
        uint256 _minReturnedTokens,
        address payable _beneficiary,
        bytes calldata _metadata
    )
        external
        virtual
        override
        requirePermission(_holder, _projectId, JBOperations.REDEEM_TOKENS)
        returns (uint256 reclaimAmount)
    {
        return _redeemTokensOf(
            _holder, _projectId, _token, _tokenCount, _minReturnedTokens, _beneficiary, _metadata
        );
    }

    /// @notice Distributes payouts for a project with the distribution limit of its current funding cycle.
    /// @dev Payouts are sent to the preprogrammed splits. Any leftover is sent to the project's owner.
    /// @dev Anyone can distribute payouts on a project's behalf. The project can preconfigure a wildcard split that is used to send funds to  _msgSender(). This can be used to incentivize calling this function.
    /// @dev All funds distributed outside of this contract or any feeless terminals incure the protocol fee.
    /// @param _projectId The ID of the project having its payouts distributed.
    /// @param _token The token being distributed. This terminal ignores this property since it only manages one token.
    /// @param _amount The amount of terminal tokens to distribute, as a fixed point number with same number of decimals as this terminal.
    /// @param _currency The expected currency of the amount being distributed. Must match the project's current funding cycle's distribution limit currency.
    /// @param _minReturnedTokens The minimum number of terminal tokens that the `_amount` should be valued at in terms of this terminal's currency, as a fixed point number with the same number of decimals as this terminal.
    /// @return netLeftoverDistributionAmount The amount that was sent to the project owner, as a fixed point number with the same amount of decimals as this terminal.
    function distributePayoutsOf(
        uint256 _projectId,
        address _token,
        uint256 _amount,
        uint256 _currency,
        uint256 _minReturnedTokens
    ) external virtual override returns (uint256 netLeftoverDistributionAmount) {
        return _distributePayoutsOf(_projectId, _token, _amount, _currency, _minReturnedTokens);
    }

    /// @notice Allows a project to send funds from its overflow up to the preconfigured allowance.
    /// @dev Only a project's owner or a designated operator can use its allowance.
    /// @dev Incurs the protocol fee.
    /// @param _projectId The ID of the project to use the allowance of.
    /// @param _token The token being distributed. This terminal ignores this property since it only manages one token.
    /// @param _amount The amount of terminal tokens to use from this project's current allowance, as a fixed point number with the same amount of decimals as this terminal.
    /// @param _currency The expected currency of the amount being distributed. Must match the project's current funding cycle's overflow allowance currency.
    /// @param _minReturnedTokens The minimum number of tokens that the `_amount` should be valued at in terms of this terminal's currency, as a fixed point number with 18 decimals.
    /// @param _beneficiary The address to send the funds to.
    /// @param _memo A memo to pass along to the emitted event.
    /// @return netDistributedAmount The amount of tokens that was distributed to the beneficiary, as a fixed point number with the same amount of decimals as the terminal.
    function useAllowanceOf(
        uint256 _projectId,
        address _token,
        uint256 _amount,
        uint256 _currency,
        uint256 _minReturnedTokens,
        address payable _beneficiary,
        string calldata _memo
    )
        external
        virtual
        override
        requirePermission(PROJECTS.ownerOf(_projectId), _projectId, JBOperations.USE_ALLOWANCE)
        returns (uint256 netDistributedAmount)
    {
        return _useAllowanceOf(
            _projectId, _token, _amount, _currency, _minReturnedTokens, _beneficiary, _memo
        );
    }

    /// @notice Allows a project owner to migrate its funds and operations to a new terminal that accepts the same token type.
    /// @dev Only a project's owner or a designated operator can migrate it.
    /// @param _projectId The ID of the project being migrated.
    /// @param _token The address of the token being migrated.
    /// @param _to The terminal contract that will gain the project's funds.
    /// @return balance The amount of funds that were migrated, as a fixed point number with the same amount of decimals as this terminal.
    function migrateBalanceOf(uint256 _projectId, address _token, IJBPaymentTerminal _to)
        external
        virtual
        override
        requirePermission(PROJECTS.ownerOf(_projectId), _projectId, JBOperations.MIGRATE_TERMINAL)
        returns (uint256 balance)
    {
        // The terminal being migrated to must accept the same token as this terminal.
        if (_to.accountingContextForTokenOf(_projectId, _token).decimals == 0) {
            revert TERMINAL_TOKENS_INCOMPATIBLE();
        }

        // Record the migration in the store.
        balance = STORE.recordMigration(_projectId, _token);

        // Transfer the balance if needed.
        if (balance != 0) {
            // Trigger any inherited pre-transfer logic.
            _beforeTransferFor(address(_to), _token, balance);

            // If this terminal's token is ETH, send it in msg.value.
            uint256 _payValue = _token == JBTokens.ETH ? balance : 0;

            // Withdraw the balance to transfer to the new terminal;
            _to.addToBalanceOf{value: _payValue}(_projectId, _token, balance, false, "", bytes(""));
        }

        emit Migrate(_projectId, _token, _to, balance, _msgSender());
    }

    /// @notice Process any fees that are being held for the project.
    /// @dev Only a project owner, an operator, or the contract's owner can process held fees.
    /// @param _projectId The ID of the project whos held fees should be processed.
    function processFees(uint256 _projectId, address _token)
        external
        virtual
        override
        requirePermissionAllowingOverride(
            PROJECTS.ownerOf(_projectId),
            _projectId,
            JBOperations.PROCESS_FEES,
            _msgSender() == owner()
        )
    {
        // Get a reference to the project's held fees.
        JBFee[] memory _heldFees = _heldFeesOf[_projectId];

        // Delete the held fees.
        delete _heldFeesOf[_projectId];

        // Keep a reference to the amount.
        uint256 _amount;

        // Keep a reference to the number of held fees.
        uint256 _numberOfHeldFees = _heldFees.length;

        // Keep a reference to the fee being iterated on.
        JBFee memory _heldFee;

        // Keep a reference to the terminal that'll receive the fees.
        IJBPaymentTerminal _feeTerminal =
            DIRECTORY.primaryTerminalOf(_FEE_BENEFICIARY_PROJECT_ID, _token);

        // Process each fee.
        for (uint256 _i; _i < _numberOfHeldFees;) {
            // Keep a reference to the held fee being iterated on.
            _heldFee = _heldFees[_i];

            // Get the fee amount.
            _amount = (_heldFee.fee == 0 ? 0 : JBFees.feeIn(_heldFee.amount, _heldFee.fee));

            // Process the fee.
            _processFee(_projectId, _token, _amount, _heldFee.beneficiary, _feeTerminal);

            emit ProcessFee(_projectId, _amount, true, _heldFee.beneficiary, _msgSender());

            unchecked {
                ++_i;
            }
        }
    }

    /// @notice Sets whether projects operating on this terminal can pay towards the specified address without incurring a fee.
    /// @dev Only the owner of this contract can set addresses as feeless.
    /// @param _address The address that can be paid towards while still bypassing fees.
    /// @param _flag A flag indicating whether the terminal should be feeless or not.
    function setFeelessAddress(address _address, bool _flag) external virtual override onlyOwner {
        // Set the flag value.
        isFeelessAddress[_address] = _flag;

        emit SetFeelessAddress(_address, _flag, _msgSender());
    }

    /// @notice Sets accounting context for a token so that a project can begin accepting it.
    /// @dev Only a project owner, a designated operator, or a project's controller can set its accounting context.
    /// @param _projectId The ID of the project having its token accounting context set.
    /// @param _accountingContextConfigs The accounting contexts to set.
    function setAccountingContextsFor(
        uint256 _projectId,
        JBAccountingContextConfig[] calldata _accountingContextConfigs
    )
        external
        override
        requirePermissionAllowingOverride(
            PROJECTS.ownerOf(_projectId),
            _projectId,
            JBOperations.SET_ACCOUNTING_CONTEXT,
            _msgSender() == DIRECTORY.controllerOf(_projectId)
        )
    {
        // Keep a reference to the number of accounting context configurations.
        uint256 _numberOfAccountingContextsConfigs = _accountingContextConfigs.length;

        // Keep a reference to the accounting context being iterated on.
        JBAccountingContextConfig calldata _accountingContextConfig;

        // Set each accounting context.
        for (uint256 _i; _i < _numberOfAccountingContextsConfigs;) {
            // Set the accounting context being iterated on.
            _accountingContextConfig = _accountingContextConfigs[_i];

            // Get a storage reference to the currency accounting context for the token.
            JBAccountingContext storage _accountingContext =
                _accountingContextForTokenOf[_projectId][_accountingContextConfig.token];

            // Make sure the token accounting context isn't already set.
            if (_accountingContext.token != address(0)) {
                revert ACCOUNTING_CONTEXT_ALREADY_SET();
            }

            // Define the context from the config.
            _accountingContext.token = _accountingContextConfig.token;
            _accountingContext.decimals = _accountingContextConfig.standard
                == JBTokenStandards.NATIVE
                ? 18
                : IERC20Metadata(_accountingContextConfig.token).decimals();
            _accountingContext.currency = uint32(uint160(_accountingContextConfig.token));
            _accountingContext.standard = _accountingContextConfig.standard;

            // Add the token to the list of accepted tokens of the project.
            _accountingContextsOf[_projectId].push(_accountingContext);

            emit SetAccountingContext(
                _projectId, _accountingContextConfig.token, _accountingContext, _msgSender()
            );

            unchecked {
                ++_i;
            }
        }
    }

    //*********************************************************************//
    // ---------------------- internal transactions ---------------------- //
    //*********************************************************************//

    /// @notice Accepts an incoming token.
    /// @param _projectId The ID of the project for which the transfer is being accepted.
    /// @param _token The token being accepted.
    /// @param _amount The amount of tokens being accepted.
    /// @param _metadata The metadata in which permit2 context is provided.
    /// @return amount The amount of tokens that have been accepted.
    function _acceptFundsFor(
        uint256 _projectId,
        address _token,
        uint256 _amount,
        bytes calldata _metadata
    ) internal returns (uint256) {
        // Make sure the project has set an accounting context for the token being paid.
        if (_accountingContextForTokenOf[_projectId][_token].token == address(0)) {
            revert TOKEN_NOT_ACCEPTED();
        }

        // If the terminal's token is ETH, override `_amount` with msg.value.
        if (_token == JBTokens.ETH) return msg.value;

        // Amount must be greater than 0.
        if (msg.value != 0) revert NO_MSG_VALUE_ALLOWED();

        // If the terminal is rerouting the tokens within its own functions, there's nothing to transfer.
        if (_msgSender() == address(this)) return _amount;

        // Keep a reference to the allowance context parsed from the metadata.
        JBSingleAllowanceData memory _allowance;

        bool _quoteExists;
        bytes memory _parsedMetadata;

        // Unpack the allowance to use, if any, given by the frontend.
        (_quoteExists, _parsedMetadata) =
            JBDelegateMetadataLib.getMetadata(bytes4(uint32(uint160(address(this)))), _metadata);
        if (_quoteExists) {
            (_allowance) = abi.decode(_parsedMetadata, (JBSingleAllowanceData));
        }

        // Set the allowance to `spend` tokens for the user if needed.
        if (_allowance.amount > 0) _permitAllowance(_allowance, _token);

        // Get a reference to the balance before receiving tokens.
        uint256 _balanceBefore = _balance(_token);

        // Transfer tokens to this terminal from the msg sender.
        _transferFor(_msgSender(), payable(address(this)), _token, _amount);

        // The amount should reflect the change in balance.
        return _balance(_token) - _balanceBefore;
    }

    /// @notice Contribute tokens to a project.
    /// @param _token The address of the token being paid.
    /// @param _amount The amount of terminal tokens being received, as a fixed point number with the same amount of decimals as this terminal. If this terminal's token is ETH, this is ignored and msg.value is used in its place.
    /// @param _payer The address making the payment.
    /// @param _projectId The ID of the project being paid.
    /// @param _beneficiary The address to mint tokens for and pass along to the funding cycle's data source and delegate.
    /// @param _minReturnedTokens The minimum number of project tokens expected in return, as a fixed point number with the same amount of decimals as this terminal.
    /// @param _memo A memo to pass along to the emitted event.
    /// @param _metadata Bytes to send along to the data source, delegate, and emitted event, if provided.
    /// @return beneficiaryTokenCount The number of tokens minted for the beneficiary, as a fixed point number with 18 decimals.
    function _pay(
        address _token,
        uint256 _amount,
        address _payer,
        uint256 _projectId,
        address _beneficiary,
        uint256 _minReturnedTokens,
        string memory _memo,
        bytes memory _metadata
    ) internal returns (uint256 beneficiaryTokenCount) {
        // Cant send tokens to the zero address.
        if (_beneficiary == address(0)) revert PAY_TO_ZERO_ADDRESS();

        // Define variables that will be needed outside the scoped section below.
        // Keep a reference to the funding cycle during which the payment is being made.
        JBFundingCycle memory _fundingCycle;

        // Scoped section prevents stack too deep. `_delegateAllocations` and `_tokenCount` only used within scope.
        {
            // Keep a references to the delegate allocations to fulfill and the number of tokens that should be minted to the beneficiary.
            JBPayDelegateAllocation3_1_1[] memory _delegateAllocations;
            uint256 _tokenCount;

            // Get a reference to the token's accounting context.
            JBAccountingContext memory _context = _accountingContextForTokenOf[_projectId][_token];

            // Bundle the amount info into a JBTokenAmount struct.
            JBTokenAmount memory _tokenAmount =
                JBTokenAmount(_token, _amount, _context.decimals, _context.currency);

            // Record the payment.
            (_fundingCycle, _tokenCount, _delegateAllocations) =
                STORE.recordPaymentFrom(_payer, _tokenAmount, _projectId, _beneficiary, _metadata);

            // Mint the tokens if needed.
            if (_tokenCount != 0) {
                // Set token count to be the number of tokens minted for the beneficiary instead of the total amount.
                beneficiaryTokenCount = IJBController3_1(DIRECTORY.controllerOf(_projectId))
                    .mintTokensOf(_projectId, _tokenCount, _beneficiary, "", true);
            }

            // The token count for the beneficiary must be greater than or equal to the minimum expected.
            if (beneficiaryTokenCount < _minReturnedTokens) {
                revert INADEQUATE_TOKEN_COUNT();
            }

            // If delegate allocations were specified by the data source, fulfill them.
            if (_delegateAllocations.length != 0) {
                _fulfillPayDelegateAllocationsFor(
                    _projectId,
                    _delegateAllocations,
                    _tokenAmount,
                    _payer,
                    _fundingCycle,
                    _beneficiary,
                    beneficiaryTokenCount,
                    _metadata
                );
            }
        }

        emit Pay(
            _fundingCycle.configuration,
            _fundingCycle.number,
            _projectId,
            _payer,
            _beneficiary,
            _amount,
            beneficiaryTokenCount,
            _memo,
            _metadata,
            _msgSender()
        );
    }

    /// @notice Receives funds belonging to the specified project.
    /// @param _projectId The ID of the project to which the funds received belong.
    /// @param _token The address of the token being added to the project's balance.
    /// @param _amount The amount of tokens to add, as a fixed point number with the same number of decimals as this terminal. If this is an ETH terminal, this is ignored and msg.value is used instead.
    /// @param _shouldRefundHeldFees A flag indicating if held fees should be refunded based on the amount being added.
    /// @param _memo A memo to pass along to the emitted event.
    /// @param _metadata Extra data to pass along to the emitted event.
    function _addToBalanceOf(
        uint256 _projectId,
        address _token,
        uint256 _amount,
        bool _shouldRefundHeldFees,
        string memory _memo,
        bytes memory _metadata
    ) internal {
        // Refund any held fees to make sure the project doesn't pay double for funds going in and out of the protocol.
        uint256 _refundedFees = _shouldRefundHeldFees ? _refundHeldFees(_projectId, _amount) : 0;

        // Record the added funds with any refunded fees.
        STORE.recordAddedBalanceFor(_projectId, _token, _amount + _refundedFees);

        emit AddToBalance(_projectId, _amount, _refundedFees, _memo, _metadata, _msgSender());
    }

    /// @notice Holders can redeem their tokens to claim the project's overflowed tokens, or to trigger rules determined by the project's current funding cycle's data source.
    /// @dev Only a token holder or a designated operator can redeem its tokens.
    /// @param _holder The account to redeem tokens for.
    /// @param _projectId The ID of the project to which the tokens being redeemed belong.
    /// @param _token The address of the token being reclaimed from the redemption.
    /// @param _tokenCount The number of project tokens to redeem, as a fixed point number with 18 decimals.
    /// @param _minReturnedTokens The minimum amount of terminal tokens expected in return, as a fixed point number with the same amount of decimals as the terminal.
    /// @param _beneficiary The address to send the terminal tokens to.
    /// @param _metadata Bytes to send along to the data source, delegate, and emitted event, if provided.
    /// @return reclaimAmount The amount of terminal tokens that the project tokens were redeemed for, as a fixed point number with 18 decimals.
    function _redeemTokensOf(
        address _holder,
        uint256 _projectId,
        address _token,
        uint256 _tokenCount,
        uint256 _minReturnedTokens,
        address payable _beneficiary,
        bytes memory _metadata
    ) internal returns (uint256 reclaimAmount) {
        // Can't send reclaimed funds to the zero address.
        if (_beneficiary == address(0)) revert REDEEM_TO_ZERO_ADDRESS();

        // Define variables that will be needed outside the scoped section below.
        // Keep a reference to the funding cycle during which the redemption is being made.
        JBFundingCycle memory _fundingCycle;

        // Scoped section prevents stack too deep.
        {
            JBRedemptionDelegateAllocation3_1_1[] memory _delegateAllocations;

            // Record the redemption.
            (_fundingCycle, reclaimAmount, _delegateAllocations) = STORE.recordRedemptionFor(
                _holder,
                _projectId,
                _accountingContextForTokenOf[_projectId][_token],
                _accountingContextsOf[_projectId],
                _tokenCount,
                _metadata
            );

            // Set the fee. No fee if the beneficiary is feeless, if the redemption rate is at its max, or if the fee beneficiary doesn't accept the given token.
            uint256 _feePercent = isFeelessAddress[_beneficiary]
                || _fundingCycle.redemptionRate() == JBConstants.MAX_REDEMPTION_RATE ? 0 : FEE;

            // The amount being reclaimed must be at least as much as was expected.
            if (reclaimAmount < _minReturnedTokens) {
                revert INADEQUATE_RECLAIM_AMOUNT();
            }

            // Burn the project tokens.
            if (_tokenCount != 0) {
                IJBController3_1(DIRECTORY.controllerOf(_projectId)).burnTokensOf(
                    _holder, _projectId, _tokenCount, ""
                );
            }

            // Keep a reference to the amount being reclaimed that should have fees withheld from.
            uint256 _feeEligibleDistributionAmount;

            // If delegate allocations were specified by the data source, fulfill them.
            if (_delegateAllocations.length != 0) {
                // Get a reference to the token's accounting context.
                JBAccountingContext memory _context =
                    _accountingContextForTokenOf[_projectId][_token];

                // Fulfill the delegates.
                _feeEligibleDistributionAmount += _fulfillRedemptionDelegateAllocationsFor(
                    _projectId,
                    JBTokenAmount(_token, reclaimAmount, _context.decimals, _context.currency),
                    _holder,
                    _tokenCount,
                    _metadata,
                    _fundingCycle,
                    _beneficiary,
                    _delegateAllocations,
                    _feePercent
                );
            }

            // Send the reclaimed funds to the beneficiary.
            if (reclaimAmount != 0) {
                if (_feePercent != 0) {
                    _feeEligibleDistributionAmount += reclaimAmount;
                    // Subtract the fee for the reclaimed amount.
                    reclaimAmount -= JBFees.feeIn(reclaimAmount, _feePercent);
                }

                // Subtract the fee from the reclaim amount.
                if (reclaimAmount != 0) {
                    _transferFor(address(this), _beneficiary, _token, reclaimAmount);
                }
            }

            // Take the fee from all outbound reclaimations.
            _feeEligibleDistributionAmount != 0
                ? _takeFeeFrom(
                    _projectId, _token, _feeEligibleDistributionAmount, _feePercent, _beneficiary, false
                )
                : 0;
        }

        emit RedeemTokens(
            _fundingCycle.configuration,
            _fundingCycle.number,
            _projectId,
            _holder,
            _beneficiary,
            _tokenCount,
            reclaimAmount,
            _metadata,
            _msgSender()
        );
    }

    /// @notice Distributes payouts for a project with the distribution limit of its current funding cycle.
    /// @dev Payouts are sent to the preprogrammed splits. Any leftover is sent to the project's owner.
    /// @dev Anyone can distribute payouts on a project's behalf. The project can preconfigure a wildcard split that is used to send funds to  _msgSender(). This can be used to incentivize calling this function.
    /// @dev All funds distributed outside of this contract or any feeless terminals incure the protocol fee.
    /// @param _projectId The ID of the project having its payouts distributed.
    /// @param _token The token being distributed.
    /// @param _amount The amount of terminal tokens to distribute, as a fixed point number with same number of decimals as this terminal.
    /// @param _currency The expected currency of the amount being distributed. Must match the project's current funding cycle's distribution limit currency.
    /// @param _minReturnedTokens The minimum number of terminal tokens that the `_amount` should be valued at in terms of this terminal's currency, as a fixed point number with the same number of decimals as this terminal.
    /// @return netLeftoverDistributionAmount The amount that was sent to the project owner, as a fixed point number with the same amount of decimals as this terminal.
    function _distributePayoutsOf(
        uint256 _projectId,
        address _token,
        uint256 _amount,
        uint256 _currency,
        uint256 _minReturnedTokens
    ) internal returns (uint256 netLeftoverDistributionAmount) {
        // Record the distribution.
        (JBFundingCycle memory _fundingCycle, uint256 _distributedAmount) = STORE
            .recordDistributionFor(
            _projectId, _accountingContextForTokenOf[_projectId][_token], _amount, _currency
        );

        // The amount being distributed must be at least as much as was expected.
        if (_distributedAmount < _minReturnedTokens) {
            revert INADEQUATE_DISTRIBUTION_AMOUNT();
        }

        // Get a reference to the project owner, which will receive tokens from paying the platform fee
        // and receive any extra distributable funds not allocated to payout splits.
        address payable _projectOwner = payable(PROJECTS.ownerOf(_projectId));

        // Keep a reference to the fee.
        // The fee is 0 if the fee beneficiary doesn't accept the given token.
        uint256 _feePercent = FEE;

        // Payout to splits and get a reference to the leftover transfer amount after all splits have been paid.
        // Also get a reference to the amount that was distributed to splits from which fees should be taken.
        (uint256 _leftoverDistributionAmount, uint256 _feeEligibleDistributionAmount) =
        _distributeToPayoutSplitsOf(
            _projectId, _token, _fundingCycle.configuration, _distributedAmount, _feePercent
        );

        // Take the fee.
        uint256 _feeTaken = _feePercent != 0
            ? _takeFeeFrom(
                _projectId,
                _token,
                _feeEligibleDistributionAmount + _leftoverDistributionAmount,
                _feePercent,
                _projectOwner,
                _fundingCycle.shouldHoldFees()
            )
            : 0;

        // Transfer any remaining balance to the project owner and update returned leftover accordingly.
        if (_leftoverDistributionAmount != 0) {
            // Subtract the fee from the net leftover amount.
            netLeftoverDistributionAmount = _leftoverDistributionAmount
                - (_feePercent == 0 ? 0 : JBFees.feeIn(_leftoverDistributionAmount, _feePercent));

            // Transfer the amount to the project owner.
            _transferFor(address(this), _projectOwner, _token, netLeftoverDistributionAmount);
        }

        emit DistributePayouts(
            _fundingCycle.configuration,
            _fundingCycle.number,
            _projectId,
            _projectOwner,
            _amount,
            _distributedAmount,
            _feeTaken,
            netLeftoverDistributionAmount,
            _msgSender()
        );
    }

    /// @notice Allows a project to send funds from its overflow up to the preconfigured allowance.
    /// @dev Only a project's owner or a designated operator can use its allowance.
    /// @dev Incurs the protocol fee.
    /// @param _projectId The ID of the project to use the allowance of.
    /// @param _token The address of the token who's allowance is being used.
    /// @param _amount The amount of terminal tokens to use from this project's current allowance, as a fixed point number with the same amount of decimals as this terminal.
    /// @param _currency The expected currency of the amount being distributed. Must match the project's current funding cycle's overflow allowance currency.
    /// @param _minReturnedTokens The minimum number of tokens that the `_amount` should be valued at in terms of this terminal's currency, as a fixed point number with 18 decimals.
    /// @param _beneficiary The address to send the funds to.
    /// @param _memo A memo to pass along to the emitted event.
    /// @return netDistributedAmount The amount of tokens that was distributed to the beneficiary, as a fixed point number with the same amount of decimals as the terminal.
    function _useAllowanceOf(
        uint256 _projectId,
        address _token,
        uint256 _amount,
        uint256 _currency,
        uint256 _minReturnedTokens,
        address payable _beneficiary,
        string memory _memo
    ) internal returns (uint256 netDistributedAmount) {
        // Record the use of the allowance.
        (JBFundingCycle memory _fundingCycle, uint256 _distributedAmount) = STORE
            .recordUsedAllowanceOf(
            _projectId, _accountingContextForTokenOf[_projectId][_token], _amount, _currency
        );

        // The amount being withdrawn must be at least as much as was expected.
        if (_distributedAmount < _minReturnedTokens) {
            revert INADEQUATE_DISTRIBUTION_AMOUNT();
        }

        // Get a reference to the project owner, which will receive tokens from paying the platform fee.
        address _projectOwner = PROJECTS.ownerOf(_projectId);

        // Keep a reference to the fee.
        // The fee is 0 if the sender is marked as feeless or if the fee beneficiary project doesn't accept the given token.
        uint256 _feePercent = isFeelessAddress[_msgSender()] ? 0 : FEE;

        unchecked {
            // Take a fee from the `_distributedAmount`, if needed.
            // The net amount is the withdrawn amount without the fee.
            netDistributedAmount = _distributedAmount
                - (
                    _feePercent == 0
                        ? 0
                        : _takeFeeFrom(
                            _projectId,
                            _token,
                            _distributedAmount,
                            _feePercent,
                            _projectOwner,
                            _fundingCycle.shouldHoldFees()
                        )
                );
        }

        // Transfer any remaining balance to the beneficiary.
        if (netDistributedAmount != 0) {
            _transferFor(address(this), _beneficiary, _token, netDistributedAmount);
        }

        emit UseAllowance(
            _fundingCycle.configuration,
            _fundingCycle.number,
            _projectId,
            _beneficiary,
            _amount,
            _distributedAmount,
            netDistributedAmount,
            _memo,
            _msgSender()
        );
    }

    /// @notice Pays out splits for a project's funding cycle configuration.
    /// @param _projectId The ID of the project for which payout splits are being distributed.
    /// @param _token The address of the token being distributed.
    /// @param _domain The domain of the splits to distribute the payout between.
    /// @param _amount The total amount being distributed, as a fixed point number with the same number of decimals as this terminal.
    /// @param _feePercent The percent of fees to take, out of MAX_FEE.
    /// @return If the leftover amount if the splits don't add up to 100%.
    /// @return feeEligibleDistributionAmount The total amount of distributions that are eligible to have fees taken from.
    function _distributeToPayoutSplitsOf(
        uint256 _projectId,
        address _token,
        uint256 _domain,
        uint256 _amount,
        uint256 _feePercent
    ) internal returns (uint256, uint256 feeEligibleDistributionAmount) {
        // The total percentage available to split
        uint256 _leftoverPercentage = JBConstants.SPLITS_TOTAL_PERCENT;

        // Get a reference to the project's payout splits.
        JBSplit[] memory _splits = SPLITS.splitsOf(_projectId, _domain, uint256(uint160(_token)));

        // Keep a reference to the number of splits being iterated on.
        uint256 _numberOfSplits = _splits.length;

        // Keep a reference to the split being iterated on.
        JBSplit memory _split;

        // Transfer between all splits.
        for (uint256 _i; _i < _numberOfSplits;) {
            // Get a reference to the split being iterated on.
            _split = _splits[_i];

            // The amount to send towards the split.
            uint256 _payoutAmount = PRBMath.mulDiv(_amount, _split.percent, _leftoverPercentage);

            // The payout amount substracting any applicable incurred fees.
            uint256 _netPayoutAmount =
                _distributeToPayoutSplit(_split, _projectId, _token, _payoutAmount, _feePercent);

            // If the split allocator is set as feeless, this distribution is not eligible for a fee.
            if (_netPayoutAmount != 0 && _netPayoutAmount != _payoutAmount) {
                feeEligibleDistributionAmount += _payoutAmount;
            }

            if (_payoutAmount != 0) {
                // Subtract from the amount to be sent to the beneficiary.
                unchecked {
                    _amount -= _payoutAmount;
                }
            }

            unchecked {
                // Decrement the leftover percentage.
                _leftoverPercentage -= _split.percent;
            }

            emit DistributeToPayoutSplit(
                _projectId,
                _domain,
                uint256(uint160(_token)),
                _split,
                _payoutAmount,
                _netPayoutAmount,
                _msgSender()
            );

            unchecked {
                ++_i;
            }
        }

        return (_amount, feeEligibleDistributionAmount);
    }

    /// @notice Pays out a split for a project's funding cycle configuration.
    /// @param _split The split to distribute payouts to.
    /// @param _projectId The ID of the project to which the split is originating.
    /// @param _token The address of the token being paid out.
    /// @param _amount The total amount being distributed to the split, as a fixed point number with the same number of decimals as this terminal.
    /// @param _feePercent The percent of fees to take, out of MAX_FEE.
    /// @return netPayoutAmount The amount sent to the split after subtracting fees.
    function _distributeToPayoutSplit(
        JBSplit memory _split,
        uint256 _projectId,
        address _token,
        uint256 _amount,
        uint256 _feePercent
    ) internal returns (uint256 netPayoutAmount) {
        // By default, the net payout amount is the full amount. This will be adjusted if fees are taken.
        netPayoutAmount = _amount;

        // If there's an allocator set, transfer to its `allocate` function.
        if (_split.allocator != IJBSplitAllocator(address(0))) {
            // This distribution is eligible for a fee since the funds are leaving this contract and the allocator isn't listed as feeless.
            if (_feePercent != 0 && !isFeelessAddress[address(_split.allocator)]) {
                unchecked {
                    netPayoutAmount -= JBFees.feeIn(_amount, _feePercent);
                }
            }

            // Trigger any inherited pre-transfer logic.
            _beforeTransferFor(address(_split.allocator), _token, netPayoutAmount);

            // Create the data to send to the allocator.
            JBSplitAllocationData memory _data = JBSplitAllocationData({
                token: _token,
                amount: netPayoutAmount,
                decimals: _accountingContextForTokenOf[_projectId][_token].decimals,
                projectId: _projectId,
                group: uint256(uint160(_token)),
                split: _split
            });

            // Trigger the allocator's `allocate` function.
            bytes memory _reason;

            if (
                ERC165Checker.supportsInterface(
                    address(_split.allocator), type(IJBSplitAllocator).interfaceId
                )
            ) {
                // Keep a reference to the value that'll be paid to the allocator.
                uint256 _payValue = _token == JBTokens.ETH ? netPayoutAmount : 0;

                // If this terminal's token is ETH, send it in msg.value.
                try _split.allocator.allocate{value: _payValue}(_data) {}
                catch (bytes memory __reason) {
                    _reason = __reason.length == 0 ? abi.encode("Allocate fail") : __reason;
                }
            } else {
                _reason = abi.encode("IERC165 fail");
            }

            if (_reason.length != 0) {
                // Revert the payout.
                _revertTransferFrom(
                    _projectId, _token, address(_split.allocator), netPayoutAmount, _amount
                );

                // Set the net payout amount to 0 to signal the reversion.
                netPayoutAmount = 0;

                emit PayoutReverted(_projectId, _split, _amount, _reason, _msgSender());
            }

            // Otherwise, if a project is specified, make a payment to it.
        } else if (_split.projectId != 0) {
            // Get a reference to the Juicebox terminal being used.
            IJBPaymentTerminal _terminal = DIRECTORY.primaryTerminalOf(_split.projectId, _token);

            // The project must have a terminal to send funds to.
            if (_terminal == IJBPaymentTerminal(address(0))) {
                // Set the net payout amount to 0 to signal the reversion.
                netPayoutAmount = 0;

                // Revert the payout.
                _revertTransferFrom(_projectId, _token, address(0), 0, _amount);

                // Specify the reason for reverting.
                bytes memory _reason = "Terminal not found";

                emit PayoutReverted(_projectId, _split, _amount, _reason, _msgSender());
            } else {
                // This distribution is eligible for a fee since the funds are leaving this contract and the terminal isn't listed as feeless.
                if (_terminal != this && _feePercent != 0 && !isFeelessAddress[address(_terminal)])
                {
                    unchecked {
                        netPayoutAmount -= JBFees.feeIn(_amount, _feePercent);
                    }
                }

                // Trigger any inherited pre-transfer logic.
                _beforeTransferFor(address(_terminal), _token, netPayoutAmount);

                // Keep a reference to the amount that'll be paid in.
                uint256 _payValue = _token == JBTokens.ETH ? netPayoutAmount : 0;

                // Add to balance if prefered.
                bytes memory _metadata = bytes(abi.encodePacked(_projectId));
                if (_split.preferAddToBalance) {
                    try _terminal.addToBalanceOf{value: _payValue}(
                        _split.projectId,
                        _token,
                        netPayoutAmount,
                        false,
                        "",
                        // Send the projectId in the metadata as a referral.
                        _metadata
                    ) {} catch (bytes memory _reason) {
                        // Revert the payout.
                        _revertTransferFrom(
                            _projectId, _token, address(_terminal), netPayoutAmount, _amount
                        );

                        // Set the net payout amount to 0 to signal the reversion.
                        netPayoutAmount = 0;

                        emit PayoutReverted(_projectId, _split, _amount, _reason, _msgSender());
                    }
                } else {
                    try _terminal.pay{value: _payValue}(
                        _split.projectId,
                        _token,
                        netPayoutAmount,
                        _split.beneficiary != address(0) ? _split.beneficiary : _msgSender(),
                        0,
                        "",
                        // Send the projectId in the metadata as a referral.
                        _metadata
                    ) {} catch (bytes memory _reason) {
                        // Revert the payout.
                        _revertTransferFrom(
                            _projectId, _token, address(_terminal), netPayoutAmount, _amount
                        );

                        // Set the net payout amount to 0 to signal the reversion.
                        netPayoutAmount = 0;

                        emit PayoutReverted(_projectId, _split, _amount, _reason, _msgSender());
                    }
                }
            }
        } else {
            // This distribution is eligible for a fee since the funds are leaving this contract and the beneficiary isn't listed as feeless.
            // Don't enforce feeless address for the beneficiary since the funds are leaving the ecosystem.
            if (_feePercent != 0) {
                unchecked {
                    netPayoutAmount -= JBFees.feeIn(_amount, _feePercent);
                }
            }

            // If there's a beneficiary, send the funds directly to the beneficiary. Otherwise send to the  _msgSender().
            _transferFor(
                address(this),
                _split.beneficiary != address(0) ? _split.beneficiary : payable(_msgSender()),
                _token,
                netPayoutAmount
            );
        }
    }

    /// @notice Fulfills payment allocations to a list of delegates.
    /// @param _projectId The ID of the project being paid that is forwarding allocations to delegates.
    /// @param _allocations The allocations being fulfilled.
    /// @param _tokenAmount The amount of tokens that were paid in to the project.
    /// @param _payer The address that sent the payment.
    /// @param _fundingCycle The funding cycle during which the payment is being accepted during.
    /// @param _beneficiary The address receiving tokens that result from the payment.
    /// @param _beneficiaryTokenCount The amount of tokens that are being minted for the beneificary.
    /// @param _metadata Bytes to send along to the data source, delegate, and emitted event, if provided.
    function _fulfillPayDelegateAllocationsFor(
        uint256 _projectId,
        JBPayDelegateAllocation3_1_1[] memory _allocations,
        JBTokenAmount memory _tokenAmount,
        address _payer,
        JBFundingCycle memory _fundingCycle,
        address _beneficiary,
        uint256 _beneficiaryTokenCount,
        bytes memory _metadata
    ) internal {
        // The accounting context.
        JBDidPayData3_1_1 memory _data = JBDidPayData3_1_1(
            _payer,
            _projectId,
            _fundingCycle.configuration,
            _tokenAmount,
            _tokenAmount,
            _fundingCycle.weight,
            _beneficiaryTokenCount,
            _beneficiary,
            bytes(""),
            _metadata
        );

        // Keep a reference to the number of allocations there are.
        uint256 _numberOfAllocations = _allocations.length;

        // Keep a reference to the allocation being iterated on.
        JBPayDelegateAllocation3_1_1 memory _allocation;

        // Fulfill each allocation.
        for (uint256 _i; _i < _numberOfAllocations;) {
            // Set the allocation being iterated on.
            _allocation = _allocations[_i];

            // Pass the correct token forwardedAmount to the delegate
            _data.forwardedAmount = JBTokenAmount({
                value: _allocation.amount,
                token: _tokenAmount.token,
                decimals: _tokenAmount.decimals,
                currency: _tokenAmount.currency
            });

            // Pass the correct metadata from the data source.
            _data.dataSourceMetadata = _allocation.metadata;

            // Trigger any inherited pre-transfer logic.
            _beforeTransferFor(
                address(_allocation.delegate), _tokenAmount.token, _allocation.amount
            );

            uint256 _payValue = _tokenAmount.token == JBTokens.ETH ? _allocation.amount : 0;

            // Fulfill the allocation.
            _allocation.delegate.didPay{value: _payValue}(_data);

            emit DelegateDidPay(_allocation.delegate, _data, _allocation.amount, _msgSender());

            unchecked {
                ++_i;
            }
        }
    }

    /// @notice Fulfills redemption allocations to a list of delegates.
    /// @param _projectId The ID of the project being redeemed from that is forwarding allocations to delegates.
    /// @param _beneficiaryTokenAmount The amount of tokens that are being reclaimed from the project.
    /// @param _holder The address that is redeeming.
    /// @param _tokenCount The amount of tokens that are being redeemed by the holder.
    /// @param _metadata Bytes to send along to the data source, delegate, and emitted event, if provided.
    /// @param _fundingCycle The funding cycle during which the redemption is being made during.
    /// @param _beneficiary The address receiving reclaimed treasury tokens that result from the redemption.
    /// @param _allocations The allocations being fulfilled.
    /// @param _feePercent The percent fee that will apply to funds allocated to delegates.
    /// @return feeEligibleDistributionAmount The amount of allocated funds to delegates that are eligible for fees.
    function _fulfillRedemptionDelegateAllocationsFor(
        uint256 _projectId,
        JBTokenAmount memory _beneficiaryTokenAmount,
        address _holder,
        uint256 _tokenCount,
        bytes memory _metadata,
        JBFundingCycle memory _fundingCycle,
        address payable _beneficiary,
        JBRedemptionDelegateAllocation3_1_1[] memory _allocations,
        uint256 _feePercent
    ) internal returns (uint256 feeEligibleDistributionAmount) {
        // Keep a reference to the data that'll get send to delegates.
        JBDidRedeemData3_1_1 memory _data = JBDidRedeemData3_1_1(
            _holder,
            _projectId,
            _fundingCycle.configuration,
            _tokenCount,
            _beneficiaryTokenAmount,
            _beneficiaryTokenAmount,
            _fundingCycle.redemptionRate(),
            _beneficiary,
            "",
            _metadata
        );

        // Keep a reference to the number of allocations there are.
        uint256 _numberOfAllocations = _allocations.length;

        // Keep a reference to the allocation being iterated on.
        JBRedemptionDelegateAllocation3_1_1 memory _allocation;

        for (uint256 _i; _i < _numberOfAllocations;) {
            // Set the allocation being iterated on.
            _allocation = _allocations[_i];

            // Trigger any inherited pre-transfer logic.
            _beforeTransferFor(
                address(_allocation.delegate), _beneficiaryTokenAmount.token, _allocation.amount
            );

            // Get the fee for the delegated amount.
            uint256 _delegatedAmountFee =
                _feePercent == 0 ? 0 : JBFees.feeIn(_allocation.amount, _feePercent);

            // Add the delegated amount to the amount eligible for having a fee taken.
            if (_delegatedAmountFee != 0) {
                feeEligibleDistributionAmount += _allocation.amount;
                _allocation.amount -= _delegatedAmountFee;
            }

            // Set the value of the forwarded amount.
            _data.forwardedAmount = JBTokenAmount({
                value: _allocation.amount,
                token: _beneficiaryTokenAmount.token,
                decimals: _beneficiaryTokenAmount.decimals,
                currency: _beneficiaryTokenAmount.currency
            });

            // Pass the correct metadata from the data source.
            _data.dataSourceMetadata = _allocation.metadata;

            // Keep a reference to the value that will be forwarded.
            uint256 _payValue =
                _beneficiaryTokenAmount.token == JBTokens.ETH ? _allocation.amount : 0;

            // Fulfill the allocation.
            _allocation.delegate.didRedeem{value: _payValue}(_data);

            emit DelegateDidRedeem(
                _allocation.delegate, _data, _allocation.amount, _delegatedAmountFee, _msgSender()
            );
        }
    }

    /// @notice Takes a fee into the platform's project, which has an id of _FEE_BENEFICIARY_PROJECT_ID.
    /// @param _projectId The ID of the project having fees taken from.
    /// @param _token The address of the token that the fee is being taken in.
    /// @param _amount The amount of the fee to take, as a floating point number with 18 decimals.
    /// @param _feePercent The percent of fees to take, out of MAX_FEE.
    /// @param _beneficiary The address to mint the platforms tokens for.
    /// @param _shouldHoldFees If fees should be tracked and held back.
    /// @return feeAmount The amount of the fee taken.
    function _takeFeeFrom(
        uint256 _projectId,
        address _token,
        uint256 _amount,
        uint256 _feePercent,
        address _beneficiary,
        bool _shouldHoldFees
    ) internal returns (uint256 feeAmount) {
        // Get a reference to the fee amount.
        feeAmount = JBFees.feeIn(_amount, _feePercent);

        if (_shouldHoldFees) {
            // Store the held fee.
            _heldFeesOf[_projectId].push(JBFee(_amount, uint32(_feePercent), _beneficiary));

            emit HoldFee(_projectId, _amount, _feePercent, _beneficiary, _msgSender());
        } else {
            // Get the terminal that'll receive the fee if one wasn't provided.
            IJBPaymentTerminal _feeTerminal =
                DIRECTORY.primaryTerminalOf(_FEE_BENEFICIARY_PROJECT_ID, _token);

            // Process the fee.
            _processFee(_projectId, _token, feeAmount, _beneficiary, _feeTerminal);

            emit ProcessFee(_projectId, feeAmount, false, _beneficiary, _msgSender());
        }
    }

    /// @notice Process a fee of the specified amount from a project.
    /// @param _projectId The project ID the fee is being paid from.
    /// @param _token The token the fee is being paid in.
    /// @param _amount The fee amount, as a floating point number with 18 decimals.
    /// @param _beneficiary The address to mint the platform's tokens for.
    /// @param _feeTerminal The terminal that'll receive the fees. This'll be filled if one isn't provided.
    function _processFee(
        uint256 _projectId,
        address _token,
        uint256 _amount,
        address _beneficiary,
        IJBPaymentTerminal _feeTerminal
    ) internal {
        if (address(_feeTerminal) == address(0)) {
            _revertTransferFrom(_projectId, _token, address(0), 0, _amount);

            // Specify the reason for reverting.
            bytes memory _reason = "Fee not accepted";

            emit FeeReverted(
                _projectId, _FEE_BENEFICIARY_PROJECT_ID, _amount, _reason, _msgSender()
            );
            return;
        }

        // Trigger any inherited pre-transfer logic if funds will be transferred.
        if (address(_feeTerminal) != address(this)) {
            _beforeTransferFor(address(_feeTerminal), _token, _amount);
        }

        // Keep a reference to the amount that'll be paid in.
        uint256 _payValue = _token == JBTokens.ETH ? _amount : 0;

        try _feeTerminal
            // Send the fee.
            // If this terminal's token is ETH, send it in msg.value.
            .pay{value: _payValue}(
            _FEE_BENEFICIARY_PROJECT_ID,
            _token,
            _amount,
            _beneficiary,
            0,
            "",
            // Send the projectId in the metadata.
            bytes(abi.encodePacked(_projectId))
        ) {} catch (bytes memory _reason) {
            _revertTransferFrom(
                _projectId,
                _token,
                address(_feeTerminal) != address(this) ? address(_feeTerminal) : address(0),
                address(_feeTerminal) != address(this) ? _amount : 0,
                _amount
            );
            emit FeeReverted(
                _projectId, _FEE_BENEFICIARY_PROJECT_ID, _amount, _reason, _msgSender()
            );
        }
    }

    /// @notice Refund fees based on the specified amount.
    /// @param _projectId The project for which fees are being refunded.
    /// @param _amount The amount to base the refund on, as a fixed point number with the same amount of decimals as this terminal.
    /// @return refundedFees How much fees were refunded, as a fixed point number with the same number of decimals as this terminal
    function _refundHeldFees(uint256 _projectId, uint256 _amount)
        internal
        returns (uint256 refundedFees)
    {
        // Get a reference to the project's held fees.
        JBFee[] memory _heldFees = _heldFeesOf[_projectId];

        // Delete the current held fees.
        delete _heldFeesOf[_projectId];

        // Get a reference to the leftover amount once all fees have been settled.
        uint256 leftoverAmount = _amount;

        // Keep a reference to the number of held fees.
        uint256 _numberOfHeldFees = _heldFees.length;

        // Keep a reference to the fee being iterated on.
        JBFee memory _heldFee;

        // Process each fee.
        for (uint256 _i; _i < _numberOfHeldFees;) {
            // Save the fee being iterated on.
            _heldFee = _heldFees[_i];

            if (leftoverAmount == 0) {
                _heldFeesOf[_projectId].push(_heldFee);
            } else {
                // Notice here we take feeIn the stored .amount
                uint256 _feeAmount =
                    (_heldFee.fee == 0 ? 0 : JBFees.feeIn(_heldFee.amount, _heldFee.fee));

                if (leftoverAmount >= _heldFee.amount - _feeAmount) {
                    unchecked {
                        leftoverAmount = leftoverAmount - (_heldFee.amount - _feeAmount);
                        refundedFees += _feeAmount;
                    }
                } else {
                    // And here we overwrite with feeFrom the leftoverAmount
                    _feeAmount =
                        _heldFee.fee == 0 ? 0 : JBFees.feeFrom(leftoverAmount, _heldFee.fee);

                    unchecked {
                        _heldFeesOf[_projectId].push(
                            JBFee(
                                _heldFee.amount - (leftoverAmount + _feeAmount),
                                _heldFee.fee,
                                _heldFee.beneficiary
                            )
                        );
                        refundedFees += _feeAmount;
                    }
                    leftoverAmount = 0;
                }
            }

            unchecked {
                ++_i;
            }
        }

        emit RefundHeldFees(_projectId, _amount, refundedFees, leftoverAmount, _msgSender());
    }

    /// @notice Reverts an expected payout.
    /// @param _projectId The ID of the project having paying out.
    /// @param _token The address of the token having its transfer reverted.
    /// @param _expectedDestination The address the payout was expected to go to.
    /// @param _allowanceAmount The amount that the destination has been allowed to use.
    /// @param _depositAmount The amount of the payout as debited from the project's balance.
    function _revertTransferFrom(
        uint256 _projectId,
        address _token,
        address _expectedDestination,
        uint256 _allowanceAmount,
        uint256 _depositAmount
    ) internal {
        // Cancel allowance if needed.
        if (_allowanceAmount != 0 && _token != JBTokens.ETH) {
            IERC20(_token).safeDecreaseAllowance(_expectedDestination, _allowanceAmount);
        }

        // Add undistributed amount back to project's balance.
        STORE.recordAddedBalanceFor(_projectId, _token, _depositAmount);
    }

    /// @notice Transfers tokens.
    /// @param _from The address from which the transfer should originate.
    /// @param _to The address to which the transfer should go.
    /// @param _token The token being transfered.
    /// @param _amount The amount of the transfer, as a fixed point number with the same number of decimals as this terminal.
    function _transferFor(address _from, address payable _to, address _token, uint256 _amount)
        internal
        virtual
    {
        // If the token is ETH, assume the native token standard.
        if (_token == JBTokens.ETH) return Address.sendValue(_to, _amount);

        if (_from == address(this)) {
            return IERC20(_token).safeTransfer(_to, _amount);
        }

        // If there's sufficient approval, transfer normally.
        if (IERC20(_token).allowance(address(_from), address(this)) >= _amount) {
            return IERC20(_token).safeTransferFrom(_from, _to, _amount);
        }

        // Otherwise we attempt to use the PERMIT2 method.
        PERMIT2.transferFrom(_from, _to, uint160(_amount), _token);
    }

    /// @notice Logic to be triggered before transferring tokens from this terminal.
    /// @param _to The address to which the transfer is going.
    /// @param _token The token being transfered.
    /// @param _amount The amount of the transfer, as a fixed point number with the same number of decimals as this terminal.
    function _beforeTransferFor(address _to, address _token, uint256 _amount) internal virtual {
        // If the token is ETH, assume the native token standard.
        if (_token == JBTokens.ETH) return;
        IERC20(_token).safeIncreaseAllowance(_to, _amount);
    }

    /// @notice Sets the permit2 allowance for a token.
    /// @param _allowance the allowance to get using permit2
    /// @param _token The token being allowed.
    function _permitAllowance(JBSingleAllowanceData memory _allowance, address _token) internal {
        PERMIT2.permit(
            _msgSender(),
            IAllowanceTransfer.PermitSingle({
                details: IAllowanceTransfer.PermitDetails({
                    token: _token,
                    amount: _allowance.amount,
                    expiration: _allowance.expiration,
                    nonce: _allowance.nonce
                }),
                spender: address(this),
                sigDeadline: _allowance.sigDeadline
            }),
            _allowance.signature
        );
    }

    /// @notice Returns the sender, prefered to use over `msg.sender`
    /// @return _sender the sender address of this call.
    function _msgSender()
        internal
        view
        override(ERC2771Context, Context)
        returns (address _sender)
    {
        return ERC2771Context._msgSender();
    }

    /// @notice Returns the calldata, prefered to use over `msg.data`
    /// @return _calldata the `msg.data` of this call
    function _msgData()
        internal
        view
        override(ERC2771Context, Context)
        returns (bytes calldata _calldata)
    {
        return ERC2771Context._msgData();
    }
}<|MERGE_RESOLUTION|>--- conflicted
+++ resolved
@@ -278,13 +278,8 @@
         // Pay the project.
         return _pay(
             _token,
-<<<<<<< HEAD
-            _acceptedTokenAmountFor(_projectId, _token, _amount, _metadata),
+            _amount,
             _msgSender(),
-=======
-            _amount,
-            msg.sender,
->>>>>>> 12a309bb
             _projectId,
             _beneficiary,
             _minReturnedTokens,
