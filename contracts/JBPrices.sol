--- conflicted
+++ resolved
@@ -8,12 +8,8 @@
 import {IJBProjects} from "./interfaces/IJBProjects.sol";
 import {IJBPermissions} from "./interfaces/IJBPermissions.sol";
 import {IJBPrices} from "./interfaces/IJBPrices.sol";
-<<<<<<< HEAD
+import {IJBDirectory} from "./interfaces/IJBDirectory.sol";
 import {JBPermissionIds} from "./libraries/JBPermissionIds.sol";
-=======
-import {IJBDirectory} from "./interfaces/IJBDirectory.sol";
-import {JBOperations} from "./libraries/JBOperations.sol";
->>>>>>> 4160eabf
 
 /// @notice Manages and normalizes price feeds. Price feeds are contracts which return the "pricing currency" cost of 1 "unit currency".
 contract JBPrices is Ownable, JBPermissioned, IJBPrices {
@@ -35,13 +31,8 @@
     // ---------------- public immutable stored properties --------------- //
     //*********************************************************************//
 
-<<<<<<< HEAD
     /// @notice Mints ERC-721s that represent project ownership and transfers.
-    IJBProjects public immutable override projects;
-=======
-    /// @notice Mints ERC-721's that represent project ownership and transfers.
     IJBProjects public immutable override PROJECTS;
->>>>>>> 4160eabf
 
     //*********************************************************************//
     // --------------------- public stored properties -------------------- //
@@ -136,11 +127,7 @@
         // Otherwise, only a project's owner or an operator can add a feed for a project.
         if (msg.sender != owner() || _projectId != DEFAULT_PROJECT_ID) {
             _requirePermission(
-<<<<<<< HEAD
-                projects.ownerOf(_projectId), _projectId, JBPermissionIds.ADD_PRICE_FEED
-=======
-                PROJECTS.ownerOf(_projectId), _projectId, JBOperations.ADD_PRICE_FEED
->>>>>>> 4160eabf
+                PROJECTS.ownerOf(_projectId), _projectId, JBPermissionIds.ADD_PRICE_FEED
             );
         }
 
