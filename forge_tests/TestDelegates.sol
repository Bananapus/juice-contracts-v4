// SPDX-License-Identifier: MIT
pragma solidity >=0.8.6;

import /* {*} from */ "./helpers/TestBaseWorkflow.sol";

contract TestDelegates_Local is TestBaseWorkflow {
    JBController3_1 controller;
    JBProjectMetadata _projectMetadata;
    JBFundingCycleData _data;
    JBFundingCycleMetadata3_2 _metadata;
    JBGroupedSplits[] _groupedSplits;
    JBFundAccessConstraints[] _fundAccessConstraints;
    IJBPaymentTerminal[] _terminals;
    JBTokenStore _tokenStore;

    address _projectOwner;
    address _datasource = address(bytes20(keccak256("datasource")));

    uint256 _projectId;

    uint256 WEIGHT = 1000 * 10 ** 18;

    function setUp() public override {
        super.setUp();

        _projectOwner = multisig();

        _tokenStore = jbTokenStore();

        controller = jbController();

        _projectMetadata = JBProjectMetadata({content: "myIPFSHash", domain: 1});

        _data = JBFundingCycleData({
            duration: 14,
            weight: WEIGHT,
            discountRate: 450000000,
            ballot: IJBFundingCycleBallot(address(0))
        });

        _metadata = JBFundingCycleMetadata3_2({
            global: JBGlobalFundingCycleMetadata({
                allowSetTerminals: false,
                allowSetController: false,
                pauseTransfers: false
            }),
            reservedRate: 5000, //50%
            redemptionRate: 5000, //50%
            baseCurrency: 1,
            pausePay: false,
            pauseDistributions: false,
            pauseRedeem: false,
            pauseBurn: false,
            allowMinting: false,
            allowTerminalMigration: false,
            allowControllerMigration: false,
            holdFees: false,
            preferClaimedTokenOverride: false,
            useTotalOverflowForRedemptions: false,
            useDataSourceForPay: true,
            useDataSourceForRedeem: true,
            dataSource: _datasource,
            metadata: 0
        });

        JBFundingCycleConfiguration[] memory _cycleConfig = new JBFundingCycleConfiguration[](1);

        _cycleConfig[0].mustStartAtOrAfter = 0;
        _cycleConfig[0].data = _data;
        _cycleConfig[0].metadata = _metadata;
        _cycleConfig[0].groupedSplits = _groupedSplits;
        _cycleConfig[0].fundAccessConstraints = _fundAccessConstraints;

        _terminals.push(jbETHPaymentTerminal());
        _projectId = controller.launchProjectFor(
            _projectOwner,
            _projectMetadata,
            _cycleConfig,
            _terminals,
            ""
        );
    }

    function testPayDelegates(uint256 _numberOfAllocations, uint256 _totalToAllocate) public {
        _numberOfAllocations = bound(_numberOfAllocations, 1, 5);

        JBPayDelegateAllocation3_1_1[] memory _allocations = new JBPayDelegateAllocation3_1_1[](_numberOfAllocations);
        uint256[] memory payDelegateAmounts = new uint256[](_numberOfAllocations);

        _beneficiary = address(bytes20(keccak256("beneficiary")));


        // Check that we are not going to overflow uint256 and calculate the total pay amount
        _totalToAllocate = bound(_totalToAllocate, payDelegateAmounts.length, type(uint256).max - 1);
        uint256 _paySum = _totalToAllocate;

        // Allocate descending amounts (by half)
        for (uint256 i ; i < payDelegateAmounts.length - 1; i++) {
            payDelegateAmounts[i] = _totalToAllocate / (payDelegateAmounts.length * 2);
            _totalToAllocate -= payDelegateAmounts[i];
        }

        // Rest to allocate into the last allocations
        payDelegateAmounts[payDelegateAmounts.length - 1] = _totalToAllocate;

        (JBFundingCycle memory fundingCycle, ) =
            controller.currentFundingCycleOf(_projectId);
        for (uint256 i = 0; i < payDelegateAmounts.length; i++) {
            address _delegateAddress = address(bytes20(keccak256(abi.encodePacked("PayDelegate", i))));

<<<<<<< HEAD
            _allocations[i] = JBPayDelegateAllocation3_1_1(IJBPayDelegate3_1_1(_delegateAddress), payDelegateAmounts[i], "");
=======
            _allocations[i] = JBPayDelegateAllocation3_1_1(IJBPayDelegate3_1_1(_delegateAddress), payDelegateAmounts[i], bytes(''));
>>>>>>> d1decc2c

            JBDidPayData3_1_1 memory _didPayData = JBDidPayData3_1_1(
                _beneficiary,
                _projectId,
                fundingCycle.configuration,
                JBTokenAmount(
                    JBTokens.ETH,
                    _paySum,
                    JBSingleTokenPaymentTerminal(address(_terminals[0])).decimals(),
                    JBSingleTokenPaymentTerminal(address(_terminals[0])).currency()
                ),
                JBTokenAmount(
                    JBTokens.ETH,
                    payDelegateAmounts[i],
                    JBSingleTokenPaymentTerminal(address(_terminals[0])).decimals(),
                    JBSingleTokenPaymentTerminal(address(_terminals[0])).currency()
                ),
                0,
                _beneficiary,
                false,
                "",
                new bytes(0), // empty metadata
                new bytes(0) // empty metadata
            );

            // Mock the delegate
            vm.mockCall(_delegateAddress, abi.encodeWithSelector(IJBPayDelegate3_1_1.didPay.selector), "");

            // Assert that the delegate gets called with the expected value
            vm.expectCall(
                _delegateAddress, payDelegateAmounts[i], abi.encodeWithSelector(IJBPayDelegate3_1_1.didPay.selector, _didPayData)
            );

            // Expect an event to be emitted for every delegate
            vm.expectEmit(true, true, true, true);
            emit DelegateDidPay(IJBPayDelegate3_1_1(_delegateAddress), _didPayData, payDelegateAmounts[i], _beneficiary);
        }

        vm.mockCall(
            _datasource,
            abi.encodeWithSelector(IJBFundingCycleDataSource3_1_1.payParams.selector),
            abi.encode(
                0, // weight
                "", // memo
                _allocations // allocations
            )
        );

        vm.deal(_beneficiary, _paySum);
        vm.prank(_beneficiary);
        _terminals[0].pay{value: _paySum}(
            _projectId, _paySum, address(0), _beneficiary, 0, false, "Forge test", new bytes(0)
        );
    }

    event DelegateDidPay(IJBPayDelegate3_1_1 indexed delegate, JBDidPayData3_1_1 data, uint256 delegatedAmount, address caller);
}<|MERGE_RESOLUTION|>--- conflicted
+++ resolved
@@ -108,11 +108,7 @@
         for (uint256 i = 0; i < payDelegateAmounts.length; i++) {
             address _delegateAddress = address(bytes20(keccak256(abi.encodePacked("PayDelegate", i))));
 
-<<<<<<< HEAD
-            _allocations[i] = JBPayDelegateAllocation3_1_1(IJBPayDelegate3_1_1(_delegateAddress), payDelegateAmounts[i], "");
-=======
             _allocations[i] = JBPayDelegateAllocation3_1_1(IJBPayDelegate3_1_1(_delegateAddress), payDelegateAmounts[i], bytes(''));
->>>>>>> d1decc2c
 
             JBDidPayData3_1_1 memory _didPayData = JBDidPayData3_1_1(
                 _beneficiary,
