// SPDX-License-Identifier: MIT
pragma solidity ^0.8.6;

import /* {*} from */ "./helpers/TestBaseWorkflow.sol";
import {MockMaliciousAllocator, GasGussler} from "./mock/MockMaliciousAllocator.sol";
import {MockMaliciousTerminal} from "./mock/MockMaliciousTerminal.sol";
import {MockPriceFeed} from "./mock/MockPriceFeed.sol";

contract TestERC20Terminal_Local is TestBaseWorkflow {
    event PayoutReverted(uint256 indexed projectId, JBSplit split, uint256 amount, bytes reason, address caller);

    event FeeReverted(
        uint256 indexed projectId, uint256 indexed feeProjectId, uint256 amount, bytes reason, address caller
    );

    IJBSplitAllocator _allocator;
    JBController3_1 controller;
    JBProjectMetadata _projectMetadata;
    JBFundingCycleData _data;
    JBFundingCycleMetadata3_2 _metadata;
    JBGroupedSplits[] _groupedSplits;
    JBFundAccessConstraints[] _fundAccessConstraints;
    IJBPaymentTerminal[] _terminals;
    JBTokenStore _tokenStore;
    address _projectOwner;

    uint256 WEIGHT = 1000 * 10 ** 18;
    uint256 FAKE_PRICE = 18;

    function setUp() public override {
        super.setUp();

        _projectOwner = multisig();

        _tokenStore = jbTokenStore();

        controller = jbController();

        _projectMetadata = JBProjectMetadata({content: "myIPFSHash", domain: 1});

        _data = JBFundingCycleData({
            duration: 14,
            weight: WEIGHT,
            discountRate: 450000000,
            ballot: IJBFundingCycleBallot(address(0))
        });

        _metadata = JBFundingCycleMetadata3_2({
            global: JBGlobalFundingCycleMetadata({
                allowSetTerminals: false,
                allowSetController: false,
                pauseTransfers: false
            }),
            reservedRate: 5000, //50%
            redemptionRate: 5000, //50%
            baseCurrency: 1,
            pausePay: false,
            pauseDistributions: false,
            pauseRedeem: false,
            pauseBurn: false,
            allowMinting: false,
            allowTerminalMigration: false,
            allowControllerMigration: false,
            holdFees: false,
            preferClaimedTokenOverride: false,
            useTotalOverflowForRedemptions: false,
            useDataSourceForPay: false,
            useDataSourceForRedeem: false,
            dataSource: address(0),
            metadata: 0
        });

        _terminals.push(jbERC20PaymentTerminal());

        vm.startPrank(_projectOwner);
        MockPriceFeed _priceFeedJbEth = new MockPriceFeed(FAKE_PRICE, 18);
        vm.label(address(_priceFeedJbEth), "MockPrice Feed MyToken-ETH");

        jbPrices().addFeedFor(
            uint256(uint24(uint160(address(jbToken())))), // currency
            jbLibraries().ETH(), // base weight currency
            _priceFeedJbEth
        );

        vm.stopPrank();
    }

    function testAllowanceERC20() public {
        JBERC20PaymentTerminal3_1_2 terminal = jbERC20PaymentTerminal();

        _fundAccessConstraints.push(
            JBFundAccessConstraints({
                terminal: terminal,
                token: address(jbToken()),
                distributionLimit: 6 * 10 ** 18,
                overflowAllowance: 5 * 10 ** 18,
                distributionLimitCurrency: jbLibraries().ETH(),
                overflowAllowanceCurrency: jbLibraries().ETH()
            })
        );

        JBFundingCycleConfiguration[] memory _cycleConfig = new JBFundingCycleConfiguration[](1);

        _cycleConfig[0].mustStartAtOrAfter = 0;
        _cycleConfig[0].data = _data;
        _cycleConfig[0].metadata = _metadata;
        _cycleConfig[0].groupedSplits = _groupedSplits;
        _cycleConfig[0].fundAccessConstraints = _fundAccessConstraints;

        uint256 projectId = controller.launchProjectFor(
            _projectOwner,
            _projectMetadata,
            _cycleConfig,
            _terminals,
            ""
        );

        address caller = msg.sender;
        vm.label(caller, "caller");
        vm.prank(_projectOwner);
        jbToken().transfer(caller, 1e18);

        vm.prank(caller); // back to regular msg.sender (bug?)
        jbToken().approve(address(terminal), 1e18);
        vm.prank(caller); // back to regular msg.sender (bug?)
        terminal.pay(projectId, 1e18, address(0), msg.sender, 0, false, "Forge test", new bytes(0)); // funding target met and 10 token are now in the overflow

        // verify: beneficiary should have a balance of JBTokens (Price = 18, divided by 2 -> reserved rate = 50%)
        emit log_string("user Token balance check");
        uint256 _userTokenBalance = PRBMath.mulDiv(1e18 / 2, WEIGHT, 18);
        assertEq(_tokenStore.balanceOf(msg.sender, projectId), _userTokenBalance);

        // verify: balance in terminal should be up to date
        emit log_string("Terminal Token balance check");
        assertEq(jbPaymentTerminalStore().balanceOf(terminal, projectId), 1e18);

        // Discretionary use of overflow allowance by project owner (allowance = 5ETH)
        vm.prank(_projectOwner); // Prank only next call
<<<<<<< HEAD
        
        IJBPayoutRedemptionPaymentTerminal3_2(address(terminal)).useAllowanceOf(
=======
        terminal.useAllowanceOf(
>>>>>>> d1decc2c
            projectId,
            5 * 10 ** 18,
            1, // Currency
            address(0), //token (unused)
            0, // Min wei out
            payable(msg.sender), // Beneficiary
            "MEMO",
            bytes("")
        );

        assertEq(
            jbToken().balanceOf(msg.sender),
            // 18 tokens per ETH && fees
            PRBMath.mulDiv(5 * 18, jbLibraries().MAX_FEE(), jbLibraries().MAX_FEE() + terminal.fee())
        );

        // Distribute the funding target ETH -> splits[] is empty -> everything in left-over, to project owner
        uint256 initBalance = jbToken().balanceOf(_projectOwner);
        uint256 distributedAmount = PRBMath.mulDiv(
            6 * 10 ** 18,
            10**18, // Use _MAX_FIXED_POINT_FIDELITY to keep as much of the `_amount.value`'s fidelity as possible when converting.
            jbPrices().priceFor(jbLibraries().ETH(), uint256(uint24(uint160(address(jbToken())))), 18)
        );
        vm.prank(_projectOwner);

<<<<<<< HEAD
            IJBPayoutRedemptionPaymentTerminal3_2(address(terminal)).distributePayoutsOf(
                projectId,
                6 * 10 ** 18,
                1, // Currency
                address(0), //token (unused)
                0, // Min wei out
                "" // metadata
            );
=======
        terminal.distributePayoutsOf(
            projectId,
            10 * 10 ** 18,
            1, // Currency
            address(0), //token (unused)
            0, // Min wei out
            "" // metadata
        );
>>>>>>> d1decc2c

        // Funds leaving the ecosystem -> fee taken
        assertEq(
            jbToken().balanceOf(_projectOwner),
            initBalance + PRBMath.mulDiv(distributedAmount, jbLibraries().MAX_FEE(), jbLibraries().MAX_FEE() + terminal.fee())
        );

        // redeem eth from the overflow by the token holder:
        uint256 senderBalance = _tokenStore.balanceOf(msg.sender, projectId);
        vm.prank(msg.sender);
        terminal.redeemTokensOf(
            msg.sender,
            projectId,
            senderBalance,
            address(0), //token (unused)
            0,
            payable(msg.sender),
            "gimme my money back",
            new bytes(0)
        );

        // verify: beneficiary should have a balance of 0 JBTokens
        assertEq(_tokenStore.balanceOf(msg.sender, projectId), 0);
    }

    function testAllocation_to_reverting_allocator_should_revoke_allowance() public {
        address _user = makeAddr("user");

        _allocator = new MockMaliciousAllocator();
        JBGroupedSplits[] memory _allocationSplits = new JBGroupedSplits[](1); // Default empty
        JBERC20PaymentTerminal3_1_2 terminal = jbERC20PaymentTerminal();

        _fundAccessConstraints.push(
            JBFundAccessConstraints({
                terminal: terminal,
                token: address(jbToken()),
                distributionLimit: 10 * 10 ** 18,
                overflowAllowance: 5 * 10 ** 18,
                distributionLimitCurrency: jbLibraries().ETH(),
                overflowAllowanceCurrency: jbLibraries().ETH()
            })
        );

        JBFundingCycleConfiguration[] memory _cycleConfig = new JBFundingCycleConfiguration[](1);

        _cycleConfig[0].mustStartAtOrAfter = 0;
        _cycleConfig[0].data = _data;
        _cycleConfig[0].metadata = _metadata;
        _cycleConfig[0].groupedSplits = _allocationSplits;
        _cycleConfig[0].fundAccessConstraints = _fundAccessConstraints;

        uint256 projectId = controller.launchProjectFor(
            _projectOwner,
            _projectMetadata,
            _cycleConfig,
            _terminals,
            ""
        );

        // setting splits
        JBSplit[] memory _splits = new JBSplit[](1);
        _splits[0] = JBSplit({
            preferClaimed: false,
            preferAddToBalance: true,
            projectId: 0,
            beneficiary: payable(_user),
            lockedUntil: 0,
            allocator: _allocator,
            percent: JBConstants.SPLITS_TOTAL_PERCENT
        });

        _allocationSplits[0] = JBGroupedSplits({group: 1, splits: _splits});

        (JBFundingCycle memory _currentFundingCycle,) = controller.currentFundingCycleOf(projectId);

        vm.prank(_projectOwner);
        jbSplitsStore().set(projectId, _currentFundingCycle.configuration, _allocationSplits);

        // fund user
        vm.prank(_projectOwner);
        jbToken().transfer(_user, 20 * 10 ** 18);

        // pay project
        vm.prank(_user);
        jbToken().approve(address(terminal), 20 * 10 ** 18);
        vm.prank(_user);
        terminal.pay(projectId, 20 * 10 ** 18, address(0), msg.sender, 0, false, "Forge test", new bytes(0)); // funding target met and 10 token are now in the overflow

        // using controller 3.1
        uint256 _projectStoreBalanceBeforeDistribution =
            jbPaymentTerminalStore().balanceOf(IJBSingleTokenPaymentTerminal(address(terminal)), projectId);

<<<<<<< HEAD
            vm.prank(_projectOwner);
            IJBPayoutRedemptionPaymentTerminal3_2(address(terminal)).distributePayoutsOf(
                projectId,
                10 * 10 ** 18,
                1, // Currency
                address(0), //token (unused)
                0, // Min wei out
                "allocation" // metadata
            );
            uint256 _projectStoreBalanceAfterDistribution =
                jbPaymentTerminalStore().balanceOf(IJBSingleTokenPaymentTerminal(address(terminal)), projectId);
=======
        vm.prank(_projectOwner);
        terminal.distributePayoutsOf(
            projectId,
            10 * 10 ** 18,
            1, // Currency
            address(0), //token (unused)
            0, // Min wei out
            "allocation" // metadata
        );
        uint256 _projectStoreBalanceAfterDistribution =
            jbPaymentTerminalStore().balanceOf(IJBSingleTokenPaymentTerminal(address(terminal)), projectId);
>>>>>>> d1decc2c

        assertEq(jbToken().allowance(address(terminal), address(_allocator)), 0);
        assertEq(_projectStoreBalanceAfterDistribution, _projectStoreBalanceBeforeDistribution);
    }

    function testAllocation_to_non_allocator_contract_should_revoke_allowance() public {
        address _user = makeAddr("user");

        _allocator = IJBSplitAllocator(address(new GasGussler())); // Whatever other contract with a fallback

        JBGroupedSplits[] memory _allocationSplits = new JBGroupedSplits[](1); // Default empty
        JBERC20PaymentTerminal3_1_2 terminal = jbERC20PaymentTerminal();

        _fundAccessConstraints.push(
            JBFundAccessConstraints({
                terminal: terminal,
                token: address(jbToken()),
                distributionLimit: 10 * 10 ** 18,
                overflowAllowance: 5 * 10 ** 18,
                distributionLimitCurrency: jbLibraries().ETH(),
                overflowAllowanceCurrency: jbLibraries().ETH()
            })
        );

        JBFundingCycleConfiguration[] memory _cycleConfig = new JBFundingCycleConfiguration[](1);

        _cycleConfig[0].mustStartAtOrAfter = 0;
        _cycleConfig[0].data = _data;
        _cycleConfig[0].metadata = _metadata;
        _cycleConfig[0].groupedSplits = _allocationSplits;
        _cycleConfig[0].fundAccessConstraints = _fundAccessConstraints;

        uint256 projectId = controller.launchProjectFor(
            _projectOwner,
            _projectMetadata,
            _cycleConfig,
            _terminals,
            ""
        );

        // setting splits
        JBSplit[] memory _splits = new JBSplit[](1);
        _splits[0] = JBSplit({
            preferClaimed: false,
            preferAddToBalance: true,
            projectId: 0,
            beneficiary: payable(_user),
            lockedUntil: 0,
            allocator: _allocator,
            percent: JBConstants.SPLITS_TOTAL_PERCENT
        });

        _allocationSplits[0] = JBGroupedSplits({group: 1, splits: _splits});

        (JBFundingCycle memory _currentFundingCycle,) = controller.currentFundingCycleOf(projectId);

        vm.prank(_projectOwner);
        jbSplitsStore().set(projectId, _currentFundingCycle.configuration, _allocationSplits);

        // fund user
        vm.prank(_projectOwner);
        jbToken().transfer(_user, 20 * 10 ** 18);

        // pay project
        vm.prank(_user);
        jbToken().approve(address(terminal), 20 * 10 ** 18);
        vm.prank(_user);
        terminal.pay(projectId, 20 * 10 ** 18, address(0), msg.sender, 0, false, "Forge test", new bytes(0)); // funding target met and 10 token are now in the overflow

        uint256 _projectStoreBalanceBeforeDistribution =
            jbPaymentTerminalStore().balanceOf(IJBSingleTokenPaymentTerminal(address(terminal)), projectId);

<<<<<<< HEAD
            // using controller 3.1
            vm.prank(_projectOwner);
            IJBPayoutRedemptionPaymentTerminal3_2(address(terminal)).distributePayoutsOf(
                projectId,
                10 * 10 ** 18,
                1, // Currency
                address(0), //token (unused)
                0, // Min wei out
                "allocation" // metadata
            );
            uint256 _projectStoreBalanceAfterDistribution =
                jbPaymentTerminalStore().balanceOf(IJBSingleTokenPaymentTerminal(address(terminal)), projectId);
=======
        // using controller 3.1
        vm.prank(_projectOwner);
        terminal.distributePayoutsOf(
            projectId,
            10 * 10 ** 18,
            1, // Currency
            address(0), //token (unused)
            0, // Min wei out
            "allocation" // metadata
        );
        uint256 _projectStoreBalanceAfterDistribution =
            jbPaymentTerminalStore().balanceOf(IJBSingleTokenPaymentTerminal(address(terminal)), projectId);
>>>>>>> d1decc2c

        assertEq(jbToken().allowance(address(terminal), address(_allocator)), 0);
        assertEq(_projectStoreBalanceAfterDistribution, _projectStoreBalanceBeforeDistribution);
    }

    function testAllocation_to_an_eoa_should_revoke_allowance() public {
        address _user = makeAddr("user");
        IJBSplitAllocator _randomEOA = IJBSplitAllocator(makeAddr("randomEOA"));

        JBGroupedSplits[] memory _allocationSplits = new JBGroupedSplits[](1); // Default empty
        JBERC20PaymentTerminal3_1_2 terminal = jbERC20PaymentTerminal();

        _fundAccessConstraints.push(
            JBFundAccessConstraints({
                terminal: terminal,
                token: address(jbToken()),
                distributionLimit: 10 * 10 ** 18,
                overflowAllowance: 5 * 10 ** 18,
                distributionLimitCurrency: jbLibraries().ETH(),
                overflowAllowanceCurrency: jbLibraries().ETH()
            })
        );

        JBFundingCycleConfiguration[] memory _cycleConfig = new JBFundingCycleConfiguration[](1);

        _cycleConfig[0].mustStartAtOrAfter = 0;
        _cycleConfig[0].data = _data;
        _cycleConfig[0].metadata = _metadata;
        _cycleConfig[0].groupedSplits = _allocationSplits;
        _cycleConfig[0].fundAccessConstraints = _fundAccessConstraints;

        uint256 projectId = controller.launchProjectFor(
            _projectOwner,
            _projectMetadata,
            _cycleConfig,
            _terminals,
            ""
        );

        // setting splits
        JBSplit[] memory _splits = new JBSplit[](1);
        _splits[0] = JBSplit({
            preferClaimed: false,
            preferAddToBalance: true,
            projectId: 0,
            beneficiary: payable(_user),
            lockedUntil: 0,
            allocator: _randomEOA,
            percent: JBConstants.SPLITS_TOTAL_PERCENT
        });

        _allocationSplits[0] = JBGroupedSplits({group: 1, splits: _splits});

        (JBFundingCycle memory _currentFundingCycle,) = controller.currentFundingCycleOf(projectId);

        vm.prank(_projectOwner);
        jbSplitsStore().set(projectId, _currentFundingCycle.configuration, _allocationSplits);

        // fund user
        vm.prank(_projectOwner);
        jbToken().transfer(_user, 20 * 10 ** 18);

        // pay project
        vm.prank(_user);
        jbToken().approve(address(terminal), 20 * 10 ** 18);
        vm.prank(_user);
        terminal.pay(projectId, 20 * 10 ** 18, address(0), msg.sender, 0, false, "Forge test", new bytes(0)); // funding target met and 10 token are now in the overflow

<<<<<<< HEAD
        if (!isUsingJbController3_0()) {

            uint256 distributedAmount = PRBMath.mulDiv(
            10 * 10 ** 18,
            10**18, // Use _MAX_FIXED_POINT_FIDELITY to keep as much of the `_amount.value`'s fidelity as possible when converting.
            jbPrices().priceFor(jbLibraries().ETH(), uint256(uint24(uint160(address(jbToken())))), 18)
        );

            uint256 _projectStoreBalanceBeforeDistribution =
                jbPaymentTerminalStore().balanceOf(IJBSingleTokenPaymentTerminal(address(terminal)), projectId);

            vm.expectEmit(true, true, true, true);
            emit PayoutReverted(projectId, _splits[0], distributedAmount, abi.encode("IERC165 fail"), address(this));

            IJBPayoutRedemptionPaymentTerminal3_2(address(terminal)).distributePayoutsOf(
                projectId,
                10 * 10 ** 18,
                1, // Currency
                address(0), //token (unused)
                0, // Min wei out
                "allocation" // metadata
            );
            uint256 _projectStoreBalanceAfterDistribution =
                jbPaymentTerminalStore().balanceOf(IJBSingleTokenPaymentTerminal(address(terminal)), projectId);
=======
        uint256 _projectStoreBalanceBeforeDistribution =
            jbPaymentTerminalStore().balanceOf(IJBSingleTokenPaymentTerminal(address(terminal)), projectId);

        vm.expectEmit(true, true, true, true);
        emit PayoutReverted(projectId, _splits[0], 10 * 10 ** 18, abi.encode("IERC165 fail"), address(this));

        terminal.distributePayoutsOf(
            projectId,
            10 * 10 ** 18,
            1, // Currency
            address(0), //token (unused)
            0, // Min wei out
            "allocation" // metadata
        );
        uint256 _projectStoreBalanceAfterDistribution =
            jbPaymentTerminalStore().balanceOf(IJBSingleTokenPaymentTerminal(address(terminal)), projectId);
>>>>>>> d1decc2c

        assertEq(jbToken().allowance(address(terminal), address(_allocator)), 0);
        assertEq(_projectStoreBalanceAfterDistribution, _projectStoreBalanceBeforeDistribution);
    }

<<<<<<< HEAD
=======
    function testAllocation_should_emit_event_with_correct_reason_when_reverting(uint256 _revertReason) public {
        _revertReason = bound(_revertReason, 0, 3);
        address _user = makeAddr("user");

        _allocator = new MockMaliciousAllocator();

        JBGroupedSplits[] memory _allocationSplits = new JBGroupedSplits[](1); // Default empty
        JBERC20PaymentTerminal3_1_2 terminal = jbERC20PaymentTerminal();

        _fundAccessConstraints.push(
            JBFundAccessConstraints({
                terminal: terminal,
                token: address(jbToken()),
                distributionLimit: 10 * 10 ** 18,
                overflowAllowance: 5 * 10 ** 18,
                distributionLimitCurrency: jbLibraries().ETH(),
                overflowAllowanceCurrency: jbLibraries().ETH()
            })
        );

        JBFundingCycleConfiguration[] memory _cycleConfig = new JBFundingCycleConfiguration[](1);

        _cycleConfig[0].mustStartAtOrAfter = 0;
        _cycleConfig[0].data = _data;
        _cycleConfig[0].metadata = _metadata;
        _cycleConfig[0].groupedSplits = _allocationSplits;
        _cycleConfig[0].fundAccessConstraints = _fundAccessConstraints;

        uint256 projectId = controller.launchProjectFor(
            _projectOwner,
            _projectMetadata,
            _cycleConfig,
            _terminals,
            ""
        );

        // setting splits
        JBSplit[] memory _splits = new JBSplit[](1);
        _splits[0] = JBSplit({
            preferClaimed: false,
            preferAddToBalance: true,
            projectId: 0,
            beneficiary: payable(_user),
            lockedUntil: 0,
            allocator: _allocator,
            percent: JBConstants.SPLITS_TOTAL_PERCENT
        });

        _allocationSplits[0] = JBGroupedSplits({group: 1, splits: _splits});

        (JBFundingCycle memory _currentFundingCycle,) = controller.currentFundingCycleOf(projectId);

        vm.prank(_projectOwner);
        jbSplitsStore().set(projectId, _currentFundingCycle.configuration, _allocationSplits);

        // fund user
        vm.prank(_projectOwner);
        jbToken().transfer(_user, 20 * 10 ** 18);

        // pay project
        vm.prank(_user);
        jbToken().approve(address(terminal), 20 * 10 ** 18);

        vm.prank(_user);
        terminal.pay(projectId, 20 * 10 ** 18, address(0), msg.sender, 0, false, "Forge test", new bytes(0)); // funding target met and 10 token are now in the overflow

        MockMaliciousAllocator(address(_allocator)).setRevertMode(_revertReason);
        bytes memory _reason;

        if (_revertReason == 0) {
            _reason = abi.encode("Allocate fail");
        } else if (_revertReason == 1) {
            _reason = abi.encodeWithSignature("NopeNotGonnaDoIt()");
        } else if (_revertReason == 2) {
            _reason = abi.encodeWithSignature("Error(string)", "thanks no thanks");
        } else if (_revertReason == 3) {
            bytes4 _panickSelector = bytes4(keccak256("Panic(uint256)"));
            _reason = abi.encodePacked(_panickSelector, uint256(0x11)); // eg underflow, panick code 0x11
        }

        vm.expectEmit(true, true, true, true);
        emit PayoutReverted(projectId, _splits[0], 1 * 10 ** 18, _reason, address(this));

        terminal.distributePayoutsOf(
            projectId,
            1 * 10 ** 18,
            1, // Currency
            address(0), //token (unused)
            0, // Min wei out
            "allocation" // metadata
        );
    }

    /* function testFeeDistribution_to_malicious_terminal(uint256 _revertReason) public {
        // Test only for v3.1
        if (!isUsingJbController3_0()) {
            _revertReason = bound(_revertReason, 0, 3);

            address _user = makeAddr("user");
            address _beneficiary = makeAddr("beneficiary");

            MockMaliciousTerminal _badTerminal = new MockMaliciousTerminal(
              jbToken(),
              jbLibraries().ETH(), // currency
              jbLibraries().ETH(), // base weight currency
              1, // JBSplitsGroupe
              jbOperatorStore(),
              jbProjects(),
              jbDirectory(),
              jbSplitsStore(),
              jbPrices(),
              jbPaymentTerminalStore(),
               multisig()
            );

            JBFundAccessConstraints[] memory _feeBeneficiaryProjectFundAccessConstraints =
                new JBFundAccessConstraints[](1);
            IJBPaymentTerminal[] memory _feeBeneficiaryProjectTerminals = new IJBPaymentTerminal[](1);
            JBGroupedSplits[] memory _allocationSplits = new JBGroupedSplits[](1); // Default empty
            JBERC20PaymentTerminal3_1_2 terminal = jbERC20PaymentTerminal();

            _fundAccessConstraints.push(
                JBFundAccessConstraints({
                    terminal: terminal,
                    token: address(jbToken()),
                    distributionLimit: 10 * 10 ** 18,
                    overflowAllowance: 5 * 10 ** 18,
                    distributionLimitCurrency: jbLibraries().ETH(),
                    overflowAllowanceCurrency: jbLibraries().ETH()
                })
            );

            _feeBeneficiaryProjectFundAccessConstraints[0] = JBFundAccessConstraints({
                terminal: _badTerminal,
                token: address(jbToken()),
                distributionLimit: 10 * 10 ** 18,
                overflowAllowance: 5 * 10 ** 18,
                distributionLimitCurrency: jbLibraries().ETH(),
                overflowAllowanceCurrency: jbLibraries().ETH()
            });
            _feeBeneficiaryProjectTerminals[0] = IJBPaymentTerminal(address(_badTerminal));

            uint256 feeBeneficiaryProjectId = controller.launchProjectFor(
                _projectOwner,
                _projectMetadata,
                _data,
                _metadata,
                block.timestamp,
                _allocationSplits,
                _feeBeneficiaryProjectFundAccessConstraints,
                _feeBeneficiaryProjectTerminals,
                ""
            );

            uint256 distributionProjectId = controller.launchProjectFor(
                _projectOwner,
                _projectMetadata,
                _data,
                _metadata,
                block.timestamp,
                _groupedSplits,
                _fundAccessConstraints,
                _terminals,
                ""
            );

            // setting splits
            JBSplit[] memory _splits = new JBSplit[](1);
            _splits[0] = JBSplit({
                preferClaimed: false,
                preferAddToBalance: false,
                projectId: 0,
                beneficiary: payable(_beneficiary),
                lockedUntil: 0,
                allocator: IJBSplitAllocator(address(0)),
                percent: JBConstants.SPLITS_TOTAL_PERCENT
            });

            _allocationSplits[0] = JBGroupedSplits({group: 1, splits: _splits});

            (JBFundingCycle memory _currentFundingCycle,) = controller.currentFundingCycleOf(distributionProjectId);

            vm.prank(_projectOwner);
            jbSplitsStore().set(distributionProjectId, _currentFundingCycle.configuration, _allocationSplits);

            // fund user
            vm.prank(_projectOwner);
            jbToken().transfer(_user, 20 * 10 ** 18);

            // pay project
            vm.prank(_user);
            jbToken().approve(address(terminal), 20 * 10 ** 18);
            vm.prank(_user);
            terminal.pay(
                distributionProjectId, 20 * 10 ** 18, address(0), msg.sender, 0, false, "Forge test", new bytes(0)
            ); // funding target met and 10 token are now in the overflow

            uint256 _distributionAmount = 10 * 10 ** 18;
            // calculating fee
            uint256 _feeCollected = _distributionAmount
                - (PRBMath.mulDiv(_distributionAmount, JBConstants.MAX_FEE, terminal.fee() + JBConstants.MAX_FEE));

            // fee distribution
            _badTerminal.setRevertMode(_revertReason);
            bytes memory _reason;

            if (_revertReason == 1) {
                _reason = abi.encodeWithSignature("NopeNotGonnaDoIt()");
            } else if (_revertReason == 2) {
                _reason = abi.encodeWithSignature("Error(string)", "thanks no thanks");
            } else if (_revertReason == 3) {
                bytes4 _panickSelector = bytes4(keccak256("Panic(uint256)"));
                _reason = abi.encodePacked(_panickSelector, uint256(0x11));
            }

            vm.expectEmit(true, true, true, true);
            emit FeeReverted(distributionProjectId, feeBeneficiaryProjectId, _feeCollected, _reason, _projectOwner);

            vm.prank(_projectOwner);
            IJBPayoutRedemptionPaymentTerminal3_1_1(address(terminal)).distributePayoutsOf(
                distributionProjectId,
                _distributionAmount,
                1, // Currency
                address(0), //token (unused)
                0, // Min wei out
                "distribution" // metadata
            );
        }
    } */
>>>>>>> d1decc2c

    function testDistribution_to_malicious_terminal_by_adding_balance(uint256 _revertReason) public {
        _revertReason = bound(_revertReason, 0, 3);
        address _user = makeAddr("user");

        MockMaliciousTerminal _badTerminal = new MockMaliciousTerminal(
            jbToken(),
            1, // JBSplitsGroupe
            jbOperatorStore(),
            jbProjects(),
            jbDirectory(),
            jbSplitsStore(),
            jbPrices(),
            jbPaymentTerminalStore(),
            multisig()
        );
        JBFundAccessConstraints[] memory _splitProjectFundAccessConstraints = new JBFundAccessConstraints[](1);
        IJBPaymentTerminal[] memory _splitProjectTerminals = new IJBPaymentTerminal[](1);
        JBGroupedSplits[] memory _allocationSplits = new JBGroupedSplits[](1); // Default empty
        JBERC20PaymentTerminal3_1_2 terminal = jbERC20PaymentTerminal();

        _fundAccessConstraints.push(
            JBFundAccessConstraints({
                terminal: terminal,
                token: address(jbToken()),
                distributionLimit: 10 * 10 ** 18,
                overflowAllowance: 5 * 10 ** 18,
                distributionLimitCurrency: jbLibraries().ETH(),
                overflowAllowanceCurrency: jbLibraries().ETH()
            })
        );

        _splitProjectFundAccessConstraints[0] = JBFundAccessConstraints({
            terminal: _badTerminal,
            token: address(jbToken()),
            distributionLimit: 10 * 10 ** 18,
            overflowAllowance: 5 * 10 ** 18,
            distributionLimitCurrency: jbLibraries().ETH(),
            overflowAllowanceCurrency: jbLibraries().ETH()
        });
        _splitProjectTerminals[0] = IJBPaymentTerminal(address(_badTerminal));

        JBFundingCycleConfiguration[] memory _cycleConfig = new JBFundingCycleConfiguration[](1);

        _cycleConfig[0].mustStartAtOrAfter = 0;
        _cycleConfig[0].data = _data;
        _cycleConfig[0].metadata = _metadata;
        _cycleConfig[0].groupedSplits = _allocationSplits;
        _cycleConfig[0].fundAccessConstraints = _fundAccessConstraints;

        uint256 projectId = controller.launchProjectFor(
            _projectOwner,
            _projectMetadata,
            _cycleConfig,
            _terminals,
            ""
        );

        JBFundingCycleConfiguration[] memory _cycleConfig2 = new JBFundingCycleConfiguration[](1);

        _cycleConfig2[0].mustStartAtOrAfter = 0;
        _cycleConfig2[0].data = _data;
        _cycleConfig2[0].metadata = _metadata;
        _cycleConfig2[0].groupedSplits = _groupedSplits;
        _cycleConfig2[0].fundAccessConstraints = _splitProjectFundAccessConstraints;

        //project to allocato funds
        uint256 allocationProjectId = controller.launchProjectFor(
            _projectOwner,
            _projectMetadata,
            _cycleConfig2,
            _splitProjectTerminals,
            ""
        );

        // setting splits
        JBSplit[] memory _splits = new JBSplit[](1);
        _splits[0] = JBSplit({
            preferClaimed: false,
            preferAddToBalance: true,
            projectId: allocationProjectId,
            beneficiary: payable(_user),
            lockedUntil: 0,
            allocator: IJBSplitAllocator(address(0)),
            percent: JBConstants.SPLITS_TOTAL_PERCENT
        });

        _allocationSplits[0] = JBGroupedSplits({group: 1, splits: _splits});

        (JBFundingCycle memory _currentFundingCycle,) = controller.currentFundingCycleOf(projectId);

        vm.prank(_projectOwner);
        jbSplitsStore().set(projectId, _currentFundingCycle.configuration, _allocationSplits);

        // fund user
        vm.prank(_projectOwner);
        jbToken().transfer(_user, 20 * 10 ** 18);

        // pay project
        vm.prank(_user);
        jbToken().approve(address(terminal), 20 * 10 ** 18);
        vm.prank(_user);
        terminal.pay(projectId, 20 * 10 ** 18, address(0), msg.sender, 0, false, "Forge test", new bytes(0)); // funding target met and 10 token are now in the overflow

<<<<<<< HEAD
        if (!isUsingJbController3_0()) {
            
            uint256 _projectStoreBalanceBeforeDistribution =
                jbPaymentTerminalStore().balanceOf(IJBSingleTokenPaymentTerminal(address(terminal)), projectId);

            // using controller 3.1
            _badTerminal.setRevertMode(_revertReason);
            bytes memory _reason;
=======
        uint256 _projectStoreBalanceBeforeDistribution =
            jbPaymentTerminalStore().balanceOf(IJBSingleTokenPaymentTerminal(address(terminal)), projectId);
>>>>>>> d1decc2c

        // using controller 3.1
        _badTerminal.setRevertMode(_revertReason);
        bytes memory _reason;

        if (_revertReason == 1) {
            _reason = abi.encodeWithSignature("NopeNotGonnaDoIt()");
        } else if (_revertReason == 2) {
            _reason = abi.encodeWithSignature("Error(string)", "thanks no thanks");
        } else if (_revertReason == 3) {
            bytes4 _panickSelector = bytes4(keccak256("Panic(uint256)"));
            _reason = abi.encodePacked(_panickSelector, uint256(0x11));
        }

<<<<<<< HEAD
            vm.expectEmit(true, true, true, true);
            // Stack is too deep so I'm hardcoding the distributedAmount - see tests above for calc
            emit PayoutReverted(projectId, _splits[0], 180, _reason, address(this));

            IJBPayoutRedemptionPaymentTerminal3_2(address(terminal)).distributePayoutsOf(
                projectId,
                10 * 10 ** 18,
                1, // Currency
                address(0), //token (unused)
                0, // Min wei out
                "allocation" // metadata
            );
            uint256 _projectStoreBalanceAfterDistribution =
                jbPaymentTerminalStore().balanceOf(IJBSingleTokenPaymentTerminal(address(terminal)), projectId);
=======
        vm.expectEmit(true, true, true, true);
        emit PayoutReverted(projectId, _splits[0], 10 * 10 ** 18, _reason, address(this));

        terminal.distributePayoutsOf(
            projectId,
            10 * 10 ** 18,
            1, // Currency
            address(0), //token (unused)
            0, // Min wei out
            "allocation" // metadata
        );
        uint256 _projectStoreBalanceAfterDistribution =
            jbPaymentTerminalStore().balanceOf(IJBSingleTokenPaymentTerminal(address(terminal)), projectId);
>>>>>>> d1decc2c

        assertEq(jbToken().allowance(address(terminal), address(_allocator)), 0);
        assertEq(_projectStoreBalanceAfterDistribution, _projectStoreBalanceBeforeDistribution);
    }

    function testDistribution_to_malicious_terminal_by_paying_project(uint256 _revertReason) public {
        _revertReason = bound(_revertReason, 0, 3);

        address _user = makeAddr("user");

        MockMaliciousTerminal _badTerminal = new MockMaliciousTerminal(
            jbToken(),
            1, // JBSplitsGroupe
            jbOperatorStore(),
            jbProjects(),
            jbDirectory(),
            jbSplitsStore(),
            jbPrices(),
            jbPaymentTerminalStore(),
            multisig()
        );
        JBFundAccessConstraints[] memory _splitProjectFundAccessConstraints = new JBFundAccessConstraints[](1);
        IJBPaymentTerminal[] memory _splitProjectTerminals = new IJBPaymentTerminal[](1);
        JBGroupedSplits[] memory _allocationSplits = new JBGroupedSplits[](1); // Default empty
        JBERC20PaymentTerminal3_1_2 terminal = jbERC20PaymentTerminal();

        _fundAccessConstraints.push(
            JBFundAccessConstraints({
                terminal: terminal,
                token: address(jbToken()),
                distributionLimit: 10 * 10 ** 18,
                overflowAllowance: 5 * 10 ** 18,
                distributionLimitCurrency: jbLibraries().ETH(),
                overflowAllowanceCurrency: jbLibraries().ETH()
            })
        );

        _splitProjectFundAccessConstraints[0] = JBFundAccessConstraints({
            terminal: _badTerminal,
            token: address(jbToken()),
            distributionLimit: 10 * 10 ** 18,
            overflowAllowance: 5 * 10 ** 18,
            distributionLimitCurrency: jbLibraries().ETH(),
            overflowAllowanceCurrency: jbLibraries().ETH()
        });
        _splitProjectTerminals[0] = IJBPaymentTerminal(address(_badTerminal));

        JBFundingCycleConfiguration[] memory _cycleConfig = new JBFundingCycleConfiguration[](1);

        _cycleConfig[0].mustStartAtOrAfter = 0;
        _cycleConfig[0].data = _data;
        _cycleConfig[0].metadata = _metadata;
        _cycleConfig[0].groupedSplits = _allocationSplits;
        _cycleConfig[0].fundAccessConstraints = _fundAccessConstraints;

        uint256 projectId = controller.launchProjectFor(
            _projectOwner,
            _projectMetadata,
            _cycleConfig,
            _terminals,
            ""
        );

        JBFundingCycleConfiguration[] memory _cycleConfig2 = new JBFundingCycleConfiguration[](1);

        _cycleConfig2[0].mustStartAtOrAfter = 0;
        _cycleConfig2[0].data = _data;
        _cycleConfig2[0].metadata = _metadata;
        _cycleConfig2[0].groupedSplits = _groupedSplits;
        _cycleConfig2[0].fundAccessConstraints = _splitProjectFundAccessConstraints;

        //project to allocato funds
        uint256 allocationProjectId = controller.launchProjectFor(
            _projectOwner,
            _projectMetadata,
            _cycleConfig,
            _splitProjectTerminals,
            ""
        );

        // setting splits
        JBSplit[] memory _splits = new JBSplit[](1);
        _splits[0] = JBSplit({
            preferClaimed: false,
            preferAddToBalance: false,
            projectId: allocationProjectId,
            beneficiary: payable(_user),
            lockedUntil: 0,
            allocator: IJBSplitAllocator(address(0)),
            percent: JBConstants.SPLITS_TOTAL_PERCENT
        });

        _allocationSplits[0] = JBGroupedSplits({group: 1, splits: _splits});

        (JBFundingCycle memory _currentFundingCycle,) = controller.currentFundingCycleOf(projectId);

        vm.prank(_projectOwner);
        jbSplitsStore().set(projectId, _currentFundingCycle.configuration, _allocationSplits);

        // fund user
        vm.prank(_projectOwner);
        jbToken().transfer(_user, 20 * 10 ** 18);

        // pay project
        vm.prank(_user);
        jbToken().approve(address(terminal), 20 * 10 ** 18);
        vm.prank(_user);
        terminal.pay(projectId, 20 * 10 ** 18, address(0), msg.sender, 0, false, "Forge test", new bytes(0)); // funding target met and 10 token are now in the overflow

        uint256 _projectStoreBalanceBeforeDistribution =
            jbPaymentTerminalStore().balanceOf(IJBSingleTokenPaymentTerminal(address(terminal)), projectId);

        _badTerminal.setRevertMode(_revertReason);
        bytes memory _reason;

        if (_revertReason == 1) {
            _reason = abi.encodeWithSignature("NopeNotGonnaDoIt()");
        } else if (_revertReason == 2) {
            _reason = abi.encodeWithSignature("Error(string)", "thanks no thanks");
        } else if (_revertReason == 3) {
            bytes4 _panickSelector = bytes4(keccak256("Panic(uint256)"));
            _reason = abi.encodePacked(_panickSelector, uint256(0x11));
        }

<<<<<<< HEAD
            vm.expectEmit(true, true, true, true);
            // Stack is too deep so I'm hardcoding the distributedAmount - see testAllowanceERC20 above for calc
            emit PayoutReverted(projectId, _splits[0], 180, _reason, address(this));

            IJBPayoutRedemptionPaymentTerminal3_2(address(terminal)).distributePayoutsOf(
                projectId,
                10 * 10 ** 18,
                1, // Currency
                address(0), //token (unused)
                0, // Min wei out
                "allocation" // metadata
            );
            uint256 _projectStoreBalanceAfterDistribution =
                jbPaymentTerminalStore().balanceOf(IJBSingleTokenPaymentTerminal(address(terminal)), projectId);
=======
        vm.expectEmit(true, true, true, true);
        emit PayoutReverted(projectId, _splits[0], 10 * 10 ** 18, _reason, address(this));

        terminal.distributePayoutsOf(
            projectId,
            10 * 10 ** 18,
            1, // Currency
            address(0), //token (unused)
            0, // Min wei out
            "allocation" // metadata
        );
        uint256 _projectStoreBalanceAfterDistribution =
            jbPaymentTerminalStore().balanceOf(IJBSingleTokenPaymentTerminal(address(terminal)), projectId);
>>>>>>> d1decc2c

        assertEq(jbToken().allowance(address(terminal), address(_allocator)), 0);
        assertEq(_projectStoreBalanceAfterDistribution, _projectStoreBalanceBeforeDistribution);
    }

    function testFuzzedAllowanceERC20(uint232 ALLOWANCE, uint232 TARGET, uint256 BALANCE) public {
        BALANCE = bound(BALANCE, 1e18, jbToken().totalSupply());

<<<<<<< HEAD
        uint256 balanceInTokens = PRBMath.mulDiv(BALANCE, 10**18, jbPrices().priceFor(1, 13787699, 18));
        uint256 allowanceInTokens = PRBMath.mulDiv(ALLOWANCE, 10**18, jbPrices().priceFor(1, 13787699, 18));
        uint256 targetInTokens = PRBMath.mulDiv(TARGET, 10**18, jbPrices().priceFor(1, 13787699, 18));
        
        JBERC20PaymentTerminal terminal = jbERC20PaymentTerminal();
=======
        JBERC20PaymentTerminal3_1_2 terminal = jbERC20PaymentTerminal();
>>>>>>> d1decc2c

        _fundAccessConstraints.push(
            JBFundAccessConstraints({
                terminal: terminal,
                token: address(jbToken()),
                distributionLimit: TARGET,
                overflowAllowance: ALLOWANCE,
                distributionLimitCurrency: jbLibraries().ETH(),
                overflowAllowanceCurrency: jbLibraries().ETH()
            })
        );

        JBFundingCycleConfiguration[] memory _cycleConfig = new JBFundingCycleConfiguration[](1);

        _cycleConfig[0].mustStartAtOrAfter = 0;
        _cycleConfig[0].data = _data;
        _cycleConfig[0].metadata = _metadata;
        _cycleConfig[0].groupedSplits = _groupedSplits;
        _cycleConfig[0].fundAccessConstraints = _fundAccessConstraints;

        uint256 projectId = controller.launchProjectFor(
            _projectOwner,
            _projectMetadata,
            _cycleConfig,
            _terminals,
            ""
        );

        address caller = msg.sender;
        vm.label(caller, "caller");
        vm.prank(_projectOwner);
        jbToken().transfer(caller, balanceInTokens);

        vm.prank(caller); // back to regular msg.sender (bug?)
        jbToken().approve(address(terminal), balanceInTokens);
        vm.prank(caller); // back to regular msg.sender (bug?)
        terminal.pay(projectId, balanceInTokens, address(0), msg.sender, 0, false, "Forge test", new bytes(0)); // funding target met and 10 ETH are now in the overflow

        // verify: beneficiary should have a balance of JBTokens (divided by 2 -> reserved rate = 50%)
        uint256 _userTokenBalance = PRBMath.mulDiv(balanceInTokens, WEIGHT, 18) / 2;
        if (balanceInTokens != 0) assertEq(_tokenStore.balanceOf(msg.sender, projectId), _userTokenBalance);

        // verify: ETH balance in terminal should be up to date
        assertEq(jbPaymentTerminalStore().balanceOf(terminal, projectId), balanceInTokens);

        bool willRevert;

        // Discretionary use of overflow allowance by project owner (allowance = 5ETH)
        if (ALLOWANCE == 0) {
            vm.expectRevert(abi.encodeWithSignature("INADEQUATE_CONTROLLER_ALLOWANCE()"));
            willRevert = true;
        } else if (allowanceInTokens != 0 && (TARGET >= BALANCE || ALLOWANCE > (BALANCE - TARGET))) {
            // Too much to withdraw or no overflow ?
            vm.expectRevert(abi.encodeWithSignature("INADEQUATE_PAYMENT_TERMINAL_STORE_BALANCE()"));
            willRevert = true;
        }

        vm.prank(_projectOwner); // Prank only next call
<<<<<<< HEAD
        IJBPayoutRedemptionPaymentTerminal3_2(address(terminal)).useAllowanceOf(
=======
        terminal.useAllowanceOf(
>>>>>>> d1decc2c
            projectId,
            ALLOWANCE,
            1, // Currency
            address(0), //token (unused)
            0, // Min wei out
            payable(msg.sender), // Beneficiary
            "MEMO",
            ""
        );

        if (BALANCE > 1 && !willRevert) {
            uint256 expectedBalance = PRBMath.mulDiv(allowanceInTokens, jbLibraries().MAX_FEE(), jbLibraries().MAX_FEE() + terminal.fee());
            assertApproxEqAbs(jbToken().balanceOf(msg.sender), expectedBalance, 1);
        }

        // Distribute the funding target ETH -> no split then beneficiary is the project owner
        uint256 initBalance = jbToken().balanceOf(_projectOwner);

        if (targetInTokens != 0 && TARGET >= BALANCE) {
            vm.expectRevert(abi.encodeWithSignature("INADEQUATE_PAYMENT_TERMINAL_STORE_BALANCE()"));
        }

        if (TARGET == 0) {
            vm.expectRevert(abi.encodeWithSignature("DISTRIBUTION_AMOUNT_LIMIT_REACHED()"));
        }

        vm.prank(_projectOwner);
<<<<<<< HEAD
            IJBPayoutRedemptionPaymentTerminal3_2(address(terminal)).distributePayoutsOf(
                projectId,
                TARGET,
                1, // Currency
                address(0), //token (unused)
                0, // Min wei out
                "Foundry payment" // Memo
            );
=======
        terminal.distributePayoutsOf(
            projectId,
            TARGET,
            1, // Currency
            address(0), //token (unused)
            0, // Min wei out
            "Foundry payment" // Memo
        );
>>>>>>> d1decc2c

        // Funds leaving the ecosystem -> fee taken
        if (TARGET <= BALANCE && TARGET > 1) {
            assertApproxEqAbs(
                jbToken().balanceOf(_projectOwner),
                initBalance + PRBMath.mulDiv(targetInTokens, jbLibraries().MAX_FEE(), jbLibraries().MAX_FEE() + terminal.fee()),
                2
            );
        }

        // redeem eth from the overflow by the token holder:
        uint256 senderBalance = _tokenStore.balanceOf(msg.sender, projectId);

        vm.prank(msg.sender);
        terminal.redeemTokensOf(
            msg.sender,
            projectId,
            senderBalance,
            address(0), //token (unused)
            0,
            payable(msg.sender),
            "gimme my token back",
            new bytes(0)
        );

        uint256 tokenBalanceAfter = _tokenStore.balanceOf(_beneficiary, projectId);
        uint256 processedFee = JBFees.feeIn(tokenBalanceAfter * 2, jbLibraries().MAX_FEE(), 0);

        // verify: beneficiary should have a balance of 0 JBTokens
        assertEq(_tokenStore.balanceOf(msg.sender, projectId), 0);
    }
}<|MERGE_RESOLUTION|>--- conflicted
+++ resolved
@@ -136,12 +136,7 @@
 
         // Discretionary use of overflow allowance by project owner (allowance = 5ETH)
         vm.prank(_projectOwner); // Prank only next call
-<<<<<<< HEAD
-        
-        IJBPayoutRedemptionPaymentTerminal3_2(address(terminal)).useAllowanceOf(
-=======
         terminal.useAllowanceOf(
->>>>>>> d1decc2c
             projectId,
             5 * 10 ** 18,
             1, // Currency
@@ -167,16 +162,6 @@
         );
         vm.prank(_projectOwner);
 
-<<<<<<< HEAD
-            IJBPayoutRedemptionPaymentTerminal3_2(address(terminal)).distributePayoutsOf(
-                projectId,
-                6 * 10 ** 18,
-                1, // Currency
-                address(0), //token (unused)
-                0, // Min wei out
-                "" // metadata
-            );
-=======
         terminal.distributePayoutsOf(
             projectId,
             10 * 10 ** 18,
@@ -185,7 +170,6 @@
             0, // Min wei out
             "" // metadata
         );
->>>>>>> d1decc2c
 
         // Funds leaving the ecosystem -> fee taken
         assertEq(
@@ -278,19 +262,6 @@
         uint256 _projectStoreBalanceBeforeDistribution =
             jbPaymentTerminalStore().balanceOf(IJBSingleTokenPaymentTerminal(address(terminal)), projectId);
 
-<<<<<<< HEAD
-            vm.prank(_projectOwner);
-            IJBPayoutRedemptionPaymentTerminal3_2(address(terminal)).distributePayoutsOf(
-                projectId,
-                10 * 10 ** 18,
-                1, // Currency
-                address(0), //token (unused)
-                0, // Min wei out
-                "allocation" // metadata
-            );
-            uint256 _projectStoreBalanceAfterDistribution =
-                jbPaymentTerminalStore().balanceOf(IJBSingleTokenPaymentTerminal(address(terminal)), projectId);
-=======
         vm.prank(_projectOwner);
         terminal.distributePayoutsOf(
             projectId,
@@ -302,7 +273,6 @@
         );
         uint256 _projectStoreBalanceAfterDistribution =
             jbPaymentTerminalStore().balanceOf(IJBSingleTokenPaymentTerminal(address(terminal)), projectId);
->>>>>>> d1decc2c
 
         assertEq(jbToken().allowance(address(terminal), address(_allocator)), 0);
         assertEq(_projectStoreBalanceAfterDistribution, _projectStoreBalanceBeforeDistribution);
@@ -375,20 +345,6 @@
         uint256 _projectStoreBalanceBeforeDistribution =
             jbPaymentTerminalStore().balanceOf(IJBSingleTokenPaymentTerminal(address(terminal)), projectId);
 
-<<<<<<< HEAD
-            // using controller 3.1
-            vm.prank(_projectOwner);
-            IJBPayoutRedemptionPaymentTerminal3_2(address(terminal)).distributePayoutsOf(
-                projectId,
-                10 * 10 ** 18,
-                1, // Currency
-                address(0), //token (unused)
-                0, // Min wei out
-                "allocation" // metadata
-            );
-            uint256 _projectStoreBalanceAfterDistribution =
-                jbPaymentTerminalStore().balanceOf(IJBSingleTokenPaymentTerminal(address(terminal)), projectId);
-=======
         // using controller 3.1
         vm.prank(_projectOwner);
         terminal.distributePayoutsOf(
@@ -401,7 +357,6 @@
         );
         uint256 _projectStoreBalanceAfterDistribution =
             jbPaymentTerminalStore().balanceOf(IJBSingleTokenPaymentTerminal(address(terminal)), projectId);
->>>>>>> d1decc2c
 
         assertEq(jbToken().allowance(address(terminal), address(_allocator)), 0);
         assertEq(_projectStoreBalanceAfterDistribution, _projectStoreBalanceBeforeDistribution);
@@ -470,32 +425,6 @@
         vm.prank(_user);
         terminal.pay(projectId, 20 * 10 ** 18, address(0), msg.sender, 0, false, "Forge test", new bytes(0)); // funding target met and 10 token are now in the overflow
 
-<<<<<<< HEAD
-        if (!isUsingJbController3_0()) {
-
-            uint256 distributedAmount = PRBMath.mulDiv(
-            10 * 10 ** 18,
-            10**18, // Use _MAX_FIXED_POINT_FIDELITY to keep as much of the `_amount.value`'s fidelity as possible when converting.
-            jbPrices().priceFor(jbLibraries().ETH(), uint256(uint24(uint160(address(jbToken())))), 18)
-        );
-
-            uint256 _projectStoreBalanceBeforeDistribution =
-                jbPaymentTerminalStore().balanceOf(IJBSingleTokenPaymentTerminal(address(terminal)), projectId);
-
-            vm.expectEmit(true, true, true, true);
-            emit PayoutReverted(projectId, _splits[0], distributedAmount, abi.encode("IERC165 fail"), address(this));
-
-            IJBPayoutRedemptionPaymentTerminal3_2(address(terminal)).distributePayoutsOf(
-                projectId,
-                10 * 10 ** 18,
-                1, // Currency
-                address(0), //token (unused)
-                0, // Min wei out
-                "allocation" // metadata
-            );
-            uint256 _projectStoreBalanceAfterDistribution =
-                jbPaymentTerminalStore().balanceOf(IJBSingleTokenPaymentTerminal(address(terminal)), projectId);
-=======
         uint256 _projectStoreBalanceBeforeDistribution =
             jbPaymentTerminalStore().balanceOf(IJBSingleTokenPaymentTerminal(address(terminal)), projectId);
 
@@ -512,14 +441,11 @@
         );
         uint256 _projectStoreBalanceAfterDistribution =
             jbPaymentTerminalStore().balanceOf(IJBSingleTokenPaymentTerminal(address(terminal)), projectId);
->>>>>>> d1decc2c
 
         assertEq(jbToken().allowance(address(terminal), address(_allocator)), 0);
         assertEq(_projectStoreBalanceAfterDistribution, _projectStoreBalanceBeforeDistribution);
     }
 
-<<<<<<< HEAD
-=======
     function testAllocation_should_emit_event_with_correct_reason_when_reverting(uint256 _revertReason) public {
         _revertReason = bound(_revertReason, 0, 3);
         address _user = makeAddr("user");
@@ -749,7 +675,6 @@
             );
         }
     } */
->>>>>>> d1decc2c
 
     function testDistribution_to_malicious_terminal_by_adding_balance(uint256 _revertReason) public {
         _revertReason = bound(_revertReason, 0, 3);
@@ -854,19 +779,8 @@
         vm.prank(_user);
         terminal.pay(projectId, 20 * 10 ** 18, address(0), msg.sender, 0, false, "Forge test", new bytes(0)); // funding target met and 10 token are now in the overflow
 
-<<<<<<< HEAD
-        if (!isUsingJbController3_0()) {
-            
-            uint256 _projectStoreBalanceBeforeDistribution =
-                jbPaymentTerminalStore().balanceOf(IJBSingleTokenPaymentTerminal(address(terminal)), projectId);
-
-            // using controller 3.1
-            _badTerminal.setRevertMode(_revertReason);
-            bytes memory _reason;
-=======
         uint256 _projectStoreBalanceBeforeDistribution =
             jbPaymentTerminalStore().balanceOf(IJBSingleTokenPaymentTerminal(address(terminal)), projectId);
->>>>>>> d1decc2c
 
         // using controller 3.1
         _badTerminal.setRevertMode(_revertReason);
@@ -881,22 +795,6 @@
             _reason = abi.encodePacked(_panickSelector, uint256(0x11));
         }
 
-<<<<<<< HEAD
-            vm.expectEmit(true, true, true, true);
-            // Stack is too deep so I'm hardcoding the distributedAmount - see tests above for calc
-            emit PayoutReverted(projectId, _splits[0], 180, _reason, address(this));
-
-            IJBPayoutRedemptionPaymentTerminal3_2(address(terminal)).distributePayoutsOf(
-                projectId,
-                10 * 10 ** 18,
-                1, // Currency
-                address(0), //token (unused)
-                0, // Min wei out
-                "allocation" // metadata
-            );
-            uint256 _projectStoreBalanceAfterDistribution =
-                jbPaymentTerminalStore().balanceOf(IJBSingleTokenPaymentTerminal(address(terminal)), projectId);
-=======
         vm.expectEmit(true, true, true, true);
         emit PayoutReverted(projectId, _splits[0], 10 * 10 ** 18, _reason, address(this));
 
@@ -910,7 +808,6 @@
         );
         uint256 _projectStoreBalanceAfterDistribution =
             jbPaymentTerminalStore().balanceOf(IJBSingleTokenPaymentTerminal(address(terminal)), projectId);
->>>>>>> d1decc2c
 
         assertEq(jbToken().allowance(address(terminal), address(_allocator)), 0);
         assertEq(_projectStoreBalanceAfterDistribution, _projectStoreBalanceBeforeDistribution);
@@ -1035,22 +932,6 @@
             _reason = abi.encodePacked(_panickSelector, uint256(0x11));
         }
 
-<<<<<<< HEAD
-            vm.expectEmit(true, true, true, true);
-            // Stack is too deep so I'm hardcoding the distributedAmount - see testAllowanceERC20 above for calc
-            emit PayoutReverted(projectId, _splits[0], 180, _reason, address(this));
-
-            IJBPayoutRedemptionPaymentTerminal3_2(address(terminal)).distributePayoutsOf(
-                projectId,
-                10 * 10 ** 18,
-                1, // Currency
-                address(0), //token (unused)
-                0, // Min wei out
-                "allocation" // metadata
-            );
-            uint256 _projectStoreBalanceAfterDistribution =
-                jbPaymentTerminalStore().balanceOf(IJBSingleTokenPaymentTerminal(address(terminal)), projectId);
-=======
         vm.expectEmit(true, true, true, true);
         emit PayoutReverted(projectId, _splits[0], 10 * 10 ** 18, _reason, address(this));
 
@@ -1064,7 +945,6 @@
         );
         uint256 _projectStoreBalanceAfterDistribution =
             jbPaymentTerminalStore().balanceOf(IJBSingleTokenPaymentTerminal(address(terminal)), projectId);
->>>>>>> d1decc2c
 
         assertEq(jbToken().allowance(address(terminal), address(_allocator)), 0);
         assertEq(_projectStoreBalanceAfterDistribution, _projectStoreBalanceBeforeDistribution);
@@ -1073,15 +953,11 @@
     function testFuzzedAllowanceERC20(uint232 ALLOWANCE, uint232 TARGET, uint256 BALANCE) public {
         BALANCE = bound(BALANCE, 1e18, jbToken().totalSupply());
 
-<<<<<<< HEAD
         uint256 balanceInTokens = PRBMath.mulDiv(BALANCE, 10**18, jbPrices().priceFor(1, 13787699, 18));
         uint256 allowanceInTokens = PRBMath.mulDiv(ALLOWANCE, 10**18, jbPrices().priceFor(1, 13787699, 18));
         uint256 targetInTokens = PRBMath.mulDiv(TARGET, 10**18, jbPrices().priceFor(1, 13787699, 18));
         
-        JBERC20PaymentTerminal terminal = jbERC20PaymentTerminal();
-=======
         JBERC20PaymentTerminal3_1_2 terminal = jbERC20PaymentTerminal();
->>>>>>> d1decc2c
 
         _fundAccessConstraints.push(
             JBFundAccessConstraints({
@@ -1140,11 +1016,7 @@
         }
 
         vm.prank(_projectOwner); // Prank only next call
-<<<<<<< HEAD
-        IJBPayoutRedemptionPaymentTerminal3_2(address(terminal)).useAllowanceOf(
-=======
         terminal.useAllowanceOf(
->>>>>>> d1decc2c
             projectId,
             ALLOWANCE,
             1, // Currency
@@ -1172,16 +1044,6 @@
         }
 
         vm.prank(_projectOwner);
-<<<<<<< HEAD
-            IJBPayoutRedemptionPaymentTerminal3_2(address(terminal)).distributePayoutsOf(
-                projectId,
-                TARGET,
-                1, // Currency
-                address(0), //token (unused)
-                0, // Min wei out
-                "Foundry payment" // Memo
-            );
-=======
         terminal.distributePayoutsOf(
             projectId,
             TARGET,
@@ -1190,7 +1052,6 @@
             0, // Min wei out
             "Foundry payment" // Memo
         );
->>>>>>> d1decc2c
 
         // Funds leaving the ecosystem -> fee taken
         if (TARGET <= BALANCE && TARGET > 1) {
