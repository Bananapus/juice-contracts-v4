// SPDX-License-Identifier: MIT
pragma solidity >=0.8.6;

import /* {*} from */ "./helpers/TestBaseWorkflow.sol";

contract TestAllowance_Local is TestBaseWorkflow {
    JBController3_1 controller;
    JBProjectMetadata _projectMetadata;
    JBFundingCycleData _data;
    JBFundingCycleMetadata3_2 _metadata;
    JBGroupedSplits[] _groupedSplits;
    JBFundAccessConstraints[] _fundAccessConstraints;
    IJBPaymentTerminal[] _terminals;
    JBTokenStore _tokenStore;
    address _projectOwner;

    uint256 WEIGHT = 1000 * 10 ** 18;

    function setUp() public override {
        super.setUp();

        _projectOwner = multisig();

        _tokenStore = jbTokenStore();

        controller = jbController();

        _projectMetadata = JBProjectMetadata({content: "myIPFSHash", domain: 1});

        _data = JBFundingCycleData({
            duration: 14,
            weight: WEIGHT,
            discountRate: 450000000,
            ballot: IJBFundingCycleBallot(address(0))
        });

        _metadata = JBFundingCycleMetadata3_2({
            global: JBGlobalFundingCycleMetadata({
                allowSetTerminals: false,
                allowSetController: false,
                pauseTransfers: false
            }),
            reservedRate: 5000, //50%
            redemptionRate: 5000, //50%
            baseCurrency: 1,
            pausePay: false,
            pauseDistributions: false,
            pauseRedeem: false,
            pauseBurn: false,
            allowMinting: false,
            allowTerminalMigration: false,
            allowControllerMigration: false,
            holdFees: false,
            preferClaimedTokenOverride: false,
            useTotalOverflowForRedemptions: false,
            useDataSourceForPay: false,
            useDataSourceForRedeem: false,
            dataSource: address(0),
            metadata: 0
        });

        _terminals.push(jbETHPaymentTerminal());
    }

    function testAllowance() public {
        JBETHPaymentTerminal3_1_2 terminal = jbETHPaymentTerminal();

        _fundAccessConstraints.push(
            JBFundAccessConstraints({
                terminal: terminal,
                token: jbLibraries().ETHToken(),
                distributionLimit: 10 ether,
                overflowAllowance: 5 ether,
                distributionLimitCurrency: jbLibraries().ETH(),
                overflowAllowanceCurrency: jbLibraries().ETH()
            })
        );

        JBFundingCycleConfiguration[] memory _cycleConfig = new JBFundingCycleConfiguration[](1);

        _cycleConfig[0].mustStartAtOrAfter = 0;
        _cycleConfig[0].data = _data;
        _cycleConfig[0].metadata = _metadata;
        _cycleConfig[0].groupedSplits = _groupedSplits;
        _cycleConfig[0].fundAccessConstraints = _fundAccessConstraints;

        // dummy project for fee collection
        controller.launchProjectFor(
            _projectOwner,
            _projectMetadata,
            _cycleConfig,
            _terminals,
            ""
        );

        uint256 projectId = controller.launchProjectFor(
            _projectOwner,
            _projectMetadata,
            _cycleConfig,
            _terminals,
            ""
        );

        terminal.pay{value: 20 ether}(
            projectId, 20 ether, address(0), _beneficiary, 0, false, "Forge test", new bytes(0)
        ); // funding target met and 10 ETH are now in the overflow

        // verify: beneficiary should have a balance of JBTokens (divided by 2 -> reserved rate = 50%)
        uint256 _userTokenBalance = PRBMath.mulDiv(20 ether, (WEIGHT / 10 ** 18), 2);
        assertEq(_tokenStore.balanceOf(_beneficiary, projectId), _userTokenBalance);

        // verify: ETH balance in terminal should be up to date
        assertEq(jbPaymentTerminalStore().balanceOf(terminal, projectId), 20 ether);

        // Discretionary use of overflow allowance by project owner (allowance = 5ETH)
        vm.prank(_projectOwner); // Prank only next call
<<<<<<< HEAD
        if (isUsingJbController3_0())
            terminal.useAllowanceOf(
                projectId,
                5 ether,
                1, // Currency
                address(0), //token (unused)
                0, // Min wei out
                payable(_beneficiary), // Beneficiary
                "MEMO",
                bytes('')
            );
        else 
            JBPayoutRedemptionPaymentTerminal3_2(address(terminal)).useAllowanceOf(
                projectId,
                5 ether,
                1, // Currency
                address(0), //token (unused)
                0, // Min wei out
                payable(_beneficiary), // Beneficiary
                "MEMO",
                bytes('')
            );
=======
        terminal.useAllowanceOf(
            projectId,
            5 ether,
            1, // Currency
            address(0), //token (unused)
            0, // Min wei out
            payable(_beneficiary), // Beneficiary
            "MEMO",
            bytes('')
        );
>>>>>>> d1decc2c
        assertEq(
            (_beneficiary).balance,
            PRBMath.mulDiv(5 ether, jbLibraries().MAX_FEE(), jbLibraries().MAX_FEE() + terminal.fee())
        );

        // Distribute the funding target ETH -> splits[] is empty -> everything in left-over, to project owner
        vm.prank(_projectOwner);

<<<<<<< HEAD
            JBPayoutRedemptionPaymentTerminal3_2(address(terminal)).distributePayoutsOf(
                projectId,
                10 ether,
                1, // Currency
                address(0), //token (unused)
                0, // Min wei out
                "" // Memo
            );
=======
        terminal.distributePayoutsOf(
            projectId,
            10 ether,
            1, // Currency
            address(0), //token (unused)
            0, // Min wei out
            "" // Memo
        );
>>>>>>> d1decc2c
        assertEq(
            _projectOwner.balance, (10 ether * jbLibraries().MAX_FEE()) / (terminal.fee() + jbLibraries().MAX_FEE())
        );

        // redeem eth from the overflow by the token holder:
        uint256 senderBalance = _tokenStore.balanceOf(_beneficiary, projectId);
        vm.prank(_beneficiary);
        terminal.redeemTokensOf(
            _beneficiary,
            projectId,
            senderBalance,
            address(0), //token (unused)
            0,
            payable(_beneficiary),
            "gimme my money back",
            new bytes(0)
        );

        uint256 tokenBalanceAfter = _tokenStore.balanceOf(_beneficiary, projectId);
        uint256 tokenDiff = tokenBalanceAfter;

        // Redemption fee share: (tokens received from redeem * 2 b/c 50% redemption rate)
        uint256 processedFee = JBFees.feeIn(tokenDiff * 2, jbLibraries().MAX_FEE(), 0);

        // verify: beneficiary should have a balance of 0 JBTokens
        assertEq(_tokenStore.balanceOf(_beneficiary, projectId), (processedFee));
    }

    function testFuzzAllowance(uint232 ALLOWANCE, uint232 TARGET, uint256 BALANCE) public {
        BALANCE = bound(BALANCE, 0, jbToken().totalSupply());

        unchecked {
            // Check for overflow
            vm.assume(ALLOWANCE + TARGET >= ALLOWANCE && ALLOWANCE + TARGET >= TARGET);
        }

        uint256 CURRENCY = jbLibraries().ETH(); // Avoid testing revert on this call...

        JBETHPaymentTerminal3_1_2 terminal = jbETHPaymentTerminal();

        _fundAccessConstraints.push(
            JBFundAccessConstraints({
                terminal: terminal,
                token: jbLibraries().ETHToken(),
                distributionLimit: TARGET,
                distributionLimitCurrency: CURRENCY,
                overflowAllowance: ALLOWANCE,
                overflowAllowanceCurrency: CURRENCY
            })
        );

        JBFundingCycleConfiguration[] memory _cycleConfig = new JBFundingCycleConfiguration[](1);

        _cycleConfig[0].mustStartAtOrAfter = 0;
        _cycleConfig[0].data = _data;
        _cycleConfig[0].metadata = _metadata;
        _cycleConfig[0].groupedSplits = _groupedSplits;
        _cycleConfig[0].fundAccessConstraints = _fundAccessConstraints;

        uint256 projectId = controller.launchProjectFor(
            _projectOwner,
            _projectMetadata,
            _cycleConfig,
            _terminals,
            ""
        );

        terminal.pay{value: BALANCE}(projectId, BALANCE, address(0), _beneficiary, 0, false, "Forge test", new bytes(0));

        // verify: beneficiary should have a balance of JBTokens (divided by 2 -> reserved rate = 50%)
        uint256 _userTokenBalance = PRBMath.mulDiv(BALANCE, (WEIGHT / 10 ** 18), 2);
        if (BALANCE != 0) assertEq(_tokenStore.balanceOf(_beneficiary, projectId), _userTokenBalance);

        // verify: ETH balance in terminal should be up to date
        assertEq(jbPaymentTerminalStore().balanceOf(terminal, projectId), BALANCE);

        vm.startPrank(_projectOwner);

        bool willRevert;

        if (ALLOWANCE == 0) {
            vm.expectRevert(abi.encodeWithSignature("INADEQUATE_CONTROLLER_ALLOWANCE()"));
            willRevert = true;
        } else if (TARGET >= BALANCE || ALLOWANCE > (BALANCE - TARGET)) {
            // Too much to withdraw or no overflow ?
            vm.expectRevert(abi.encodeWithSignature("INADEQUATE_PAYMENT_TERMINAL_STORE_BALANCE()"));
            willRevert = true;
        }
<<<<<<< HEAD
            JBPayoutRedemptionPaymentTerminal3_2(address(terminal)).useAllowanceOf(
                projectId,
                ALLOWANCE,
                CURRENCY, // Currency
                address(0), //token (unused)
                0, // Min wei out
                payable(_beneficiary), // Beneficiary
                "MEMO",
                bytes('')
            );

=======

        terminal.useAllowanceOf(
            projectId,
            ALLOWANCE,
            CURRENCY, // Currency
            address(0), //token (unused)
            0, // Min wei out
            payable(_beneficiary), // Beneficiary
            "MEMO",
            bytes('')
        );
>>>>>>> d1decc2c
        if (
            !willRevert && BALANCE != 0 // if allowance ==0 or not enough overflow (target>=balance, allowance > overflow) // there is something to transfer
        ) {
            assertEq(
                (_beneficiary).balance,
                PRBMath.mulDiv(ALLOWANCE, jbLibraries().MAX_FEE(), jbLibraries().MAX_FEE() + terminal.fee())
            );
        }

        if (TARGET > BALANCE) {
            vm.expectRevert(abi.encodeWithSignature("INADEQUATE_PAYMENT_TERMINAL_STORE_BALANCE()"));
        }

        if (TARGET == 0) {
            vm.expectRevert(abi.encodeWithSignature("DISTRIBUTION_AMOUNT_LIMIT_REACHED()"));
        }

<<<<<<< HEAD
        if (isUsingJbController3_0())
            terminal.distributePayoutsOf(
                projectId,
                TARGET,
                1, // Currency
                address(0), //token (unused)
                0, // Min wei out
                "Foundry payment" // Memo
            );
        else 
            JBPayoutRedemptionPaymentTerminal3_2(address(terminal)).distributePayoutsOf(
                projectId,
                TARGET,
                1, // Currency
                address(0), //token (unused)
                0, // Min wei out
                "" // Metadata
            );

=======
        terminal.distributePayoutsOf(
            projectId,
            TARGET,
            1, // Currency
            address(0), //token (unused)
            0, // Min wei out
            "" // Metadata
        );
>>>>>>> d1decc2c
        if (TARGET <= BALANCE && TARGET > 1) {
            // Avoid rounding error
            assertEq(
                _projectOwner.balance, (TARGET * jbLibraries().MAX_FEE()) / (terminal.fee() + jbLibraries().MAX_FEE())
            );
        }
    }
}<|MERGE_RESOLUTION|>--- conflicted
+++ resolved
@@ -114,30 +114,6 @@
 
         // Discretionary use of overflow allowance by project owner (allowance = 5ETH)
         vm.prank(_projectOwner); // Prank only next call
-<<<<<<< HEAD
-        if (isUsingJbController3_0())
-            terminal.useAllowanceOf(
-                projectId,
-                5 ether,
-                1, // Currency
-                address(0), //token (unused)
-                0, // Min wei out
-                payable(_beneficiary), // Beneficiary
-                "MEMO",
-                bytes('')
-            );
-        else 
-            JBPayoutRedemptionPaymentTerminal3_2(address(terminal)).useAllowanceOf(
-                projectId,
-                5 ether,
-                1, // Currency
-                address(0), //token (unused)
-                0, // Min wei out
-                payable(_beneficiary), // Beneficiary
-                "MEMO",
-                bytes('')
-            );
-=======
         terminal.useAllowanceOf(
             projectId,
             5 ether,
@@ -148,7 +124,6 @@
             "MEMO",
             bytes('')
         );
->>>>>>> d1decc2c
         assertEq(
             (_beneficiary).balance,
             PRBMath.mulDiv(5 ether, jbLibraries().MAX_FEE(), jbLibraries().MAX_FEE() + terminal.fee())
@@ -157,16 +132,6 @@
         // Distribute the funding target ETH -> splits[] is empty -> everything in left-over, to project owner
         vm.prank(_projectOwner);
 
-<<<<<<< HEAD
-            JBPayoutRedemptionPaymentTerminal3_2(address(terminal)).distributePayoutsOf(
-                projectId,
-                10 ether,
-                1, // Currency
-                address(0), //token (unused)
-                0, // Min wei out
-                "" // Memo
-            );
-=======
         terminal.distributePayoutsOf(
             projectId,
             10 ether,
@@ -175,7 +140,6 @@
             0, // Min wei out
             "" // Memo
         );
->>>>>>> d1decc2c
         assertEq(
             _projectOwner.balance, (10 ether * jbLibraries().MAX_FEE()) / (terminal.fee() + jbLibraries().MAX_FEE())
         );
@@ -264,19 +228,6 @@
             vm.expectRevert(abi.encodeWithSignature("INADEQUATE_PAYMENT_TERMINAL_STORE_BALANCE()"));
             willRevert = true;
         }
-<<<<<<< HEAD
-            JBPayoutRedemptionPaymentTerminal3_2(address(terminal)).useAllowanceOf(
-                projectId,
-                ALLOWANCE,
-                CURRENCY, // Currency
-                address(0), //token (unused)
-                0, // Min wei out
-                payable(_beneficiary), // Beneficiary
-                "MEMO",
-                bytes('')
-            );
-
-=======
 
         terminal.useAllowanceOf(
             projectId,
@@ -288,7 +239,6 @@
             "MEMO",
             bytes('')
         );
->>>>>>> d1decc2c
         if (
             !willRevert && BALANCE != 0 // if allowance ==0 or not enough overflow (target>=balance, allowance > overflow) // there is something to transfer
         ) {
@@ -306,27 +256,6 @@
             vm.expectRevert(abi.encodeWithSignature("DISTRIBUTION_AMOUNT_LIMIT_REACHED()"));
         }
 
-<<<<<<< HEAD
-        if (isUsingJbController3_0())
-            terminal.distributePayoutsOf(
-                projectId,
-                TARGET,
-                1, // Currency
-                address(0), //token (unused)
-                0, // Min wei out
-                "Foundry payment" // Memo
-            );
-        else 
-            JBPayoutRedemptionPaymentTerminal3_2(address(terminal)).distributePayoutsOf(
-                projectId,
-                TARGET,
-                1, // Currency
-                address(0), //token (unused)
-                0, // Min wei out
-                "" // Metadata
-            );
-
-=======
         terminal.distributePayoutsOf(
             projectId,
             TARGET,
@@ -335,7 +264,6 @@
             0, // Min wei out
             "" // Metadata
         );
->>>>>>> d1decc2c
         if (TARGET <= BALANCE && TARGET > 1) {
             // Avoid rounding error
             assertEq(
