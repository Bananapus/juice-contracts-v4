// SPDX-License-Identifier: MIT
pragma solidity >=0.8.6;

import /* {*} from */ "./helpers/TestBaseWorkflow.sol";
import {MockPriceFeed} from "./mock/MockPriceFeed.sol";

/// Funds can be accessed in three ways:
/// 1. project owners set a payout limit to prioritize spending to pre-determined destinations. funds being removed from the protocol incurs fees unless the recipients are feeless addresses.
/// 2. project owners set a surplus allowance to allow spending funds from the project's surplus balance in the terminal (i.e. the balance in excess of their payout limit). incurs fees unless the caller is a feeless address.
/// 3. token holders can redeem tokens to access surplus funds. incurs fees if the redemption rate != 100%, unless the beneficiary is a feeless address.
/// Each of these only incurs protocol fees if the `_FEE_PROJECT_ID` (project with ID #1) accepts the token being accessed.
contract TestAccessToFunds_Local is TestBaseWorkflow {
    uint256 private constant _FEE_PROJECT_ID = 1;
    uint8 private constant _WEIGHT_DECIMALS = 18; // FIXED
    uint8 private constant _NATIVE_DECIMALS = 18; // FIXED
    uint8 private constant _PRICE_FEED_DECIMALS = 10;
    uint256 private constant _USD_PRICE_PER_NATIVE = 2000 * 10 ** _PRICE_FEED_DECIMALS; // 2000 USDC == 1 native token

    IJBController private _controller;
    IJBPrices private _prices;
    IJBMultiTerminal private _terminal;
    IJBMultiTerminal private _terminal2;
    IJBTokens private _tokens;
    address private _projectOwner;
    address private _beneficiary;
    MockERC20 private _usdcToken;
    uint256 private _projectId;

    JBRulesetData private _data;
    JBRulesetMetadata private _metadata;

    function setUp() public override {
        super.setUp();

        _projectOwner = multisig();
        _beneficiary = beneficiary();
        _usdcToken = usdcToken();
        _tokens = jbTokens();
        _controller = jbController();
        _prices = jbPrices();
        _terminal = jbMultiTerminal();
        _terminal2 = jbMultiTerminal2();
        _data = JBRulesetData({
            duration: 0,
            weight: 1000 * 10 ** _WEIGHT_DECIMALS,
            decayRate: 0,
            approvalHook: IJBRulesetApprovalHook(address(0))
        });

<<<<<<< HEAD
        _metadata = JBRulesetMetadata({
            global: JBGlobalRulesetMetadata({
                allowSetTerminals: false,
                allowSetController: false,
                pauseTransfers: false
            }),
=======
        _metadata = JBFundingCycleMetadata({
>>>>>>> 4160eabf
            reservedRate: JBConstants.MAX_RESERVED_RATE / 2, //50%
            redemptionRate: JBConstants.MAX_REDEMPTION_RATE / 2, //50%
            baseCurrency: uint32(uint160(JBTokenList.Native)),
            pausePay: false,
<<<<<<< HEAD
            allowDiscretionaryMinting: false,
=======
            pauseTokenCreditTransfers: false,
            allowMinting: false,
>>>>>>> 4160eabf
            allowTerminalMigration: false,
            allowSetTerminals: false,
            allowControllerMigration: false,
            allowSetController: false,
            holdFees: false,
            useTotalSurplusForRedemptions: true,
            useDataHookForPay: false,
            useDataHookForRedeem: false,
            dataHook: address(0),
            metadata: 0
        });
    }

    // Tests that basic payout limit and surplus allowance limits work as intended.
    function testNativeAllowance() public {
        // Hardcode values to use.
        uint256 _nativeCurrencyPayoutLimit = 10 * 10 ** _NATIVE_DECIMALS;
        uint256 _nativeCurrencySurplusAllowance = 5 * 10 ** _NATIVE_DECIMALS;

        // Package up the limits for the given terminal.
        JBFundAccessLimitGroup[] memory _fundAccessLimitGroup = new JBFundAccessLimitGroup[](1);
        {
            // Specify a payout limit.
            JBCurrencyAmount[] memory _payoutLimits = new JBCurrencyAmount[](1);
            _payoutLimits[0] = JBCurrencyAmount({
                amount: _nativeCurrencyPayoutLimit,
                currency: uint32(uint160(JBTokenList.Native))
            });

            // Specify a surplus allowance.
            JBCurrencyAmount[] memory _surplusAllowances = new JBCurrencyAmount[](1);
            _surplusAllowances[0] = JBCurrencyAmount({
                amount: _nativeCurrencySurplusAllowance,
                currency: uint32(uint160(JBTokenList.Native))
            });

            _fundAccessLimitGroup[0] = JBFundAccessLimitGroup({
                terminal: address(_terminal),
                token: JBTokenList.Native,
                payoutLimits: _payoutLimits,
                surplusAllowances: _surplusAllowances
            });
        }

        {
            // Package up the ruleset configuration.
            JBRulesetConfig[] memory _rulesetConfigurations = new JBRulesetConfig[](1);
            _rulesetConfigurations[0].mustStartAtOrAfter = 0;
            _rulesetConfigurations[0].data = _data;
            _rulesetConfigurations[0].metadata = _metadata;
            _rulesetConfigurations[0].splitGroups = new JBSplitGroup[](0);
            _rulesetConfigurations[0].fundAccessLimitGroup = _fundAccessLimitGroup;

            JBTerminalConfig[] memory _terminalConfigurations = new JBTerminalConfig[](1);
            JBAccountingContextConfig[] memory _accountingContextConfigs =
                new JBAccountingContextConfig[](1);
            _accountingContextConfigs[0] = JBAccountingContextConfig({
                token: JBTokenList.Native,
                standard: JBTokenStandards.NATIVE
            });
            _terminalConfigurations[0] = JBTerminalConfig({
                terminal: _terminal,
                accountingContextConfigs: _accountingContextConfigs
            });

            // Create a first project to collect fees.
            _controller.launchProjectFor({
<<<<<<< HEAD
                owner: address(420), // Random.
                projectMetadata: JBProjectMetadata({content: "whatever", domain: 0}),
                rulesetConfigurations: _rulesetConfigurations,
                terminalConfigurations: _terminalConfigurations, // Set terminals to receive fees.
=======
                owner: address(420), // random
                projectMetadata: "whatever",
                fundingCycleConfigurations: _cycleConfigurations,
                terminalConfigurations: _terminalConfigurations, // set terminals where fees will be received
>>>>>>> 4160eabf
                memo: ""
            });

            // Create the project to test.
            _projectId = _controller.launchProjectFor({
                owner: _projectOwner,
<<<<<<< HEAD
                projectMetadata: JBProjectMetadata({content: "myIPFSHash", domain: 1}),
                rulesetConfigurations: _rulesetConfigurations,
=======
                projectMetadata: "myIPFSHash",
                fundingCycleConfigurations: _cycleConfigurations,
>>>>>>> 4160eabf
                terminalConfigurations: _terminalConfigurations,
                memo: ""
            });
        }

        // Get a reference to the amount being paid.
        // The amount being paid is the payout limit plus two times the surplus allowance.
        uint256 _nativePayAmount =
            _nativeCurrencyPayoutLimit + (2 * _nativeCurrencySurplusAllowance);

        // Pay the project such that the `_beneficiary` receives project tokens.
        _terminal.pay{value: _nativePayAmount}({
            projectId: _projectId,
            amount: _nativePayAmount,
            token: JBTokenList.Native,
            beneficiary: _beneficiary,
            minReturnedTokens: 0,
            memo: "",
            metadata: new bytes(0)
        });

        // Make sure the beneficiary got the expected number of tokens.
        uint256 _beneficiaryTokenBalance = PRBMath.mulDiv(
            _nativePayAmount, _data.weight, 10 ** _NATIVE_DECIMALS
        ) * _metadata.reservedRate / JBConstants.MAX_RESERVED_RATE;
        assertEq(_tokens.totalBalanceOf(_beneficiary, _projectId), _beneficiaryTokenBalance);

        // Make sure the terminal holds the full native token balance.
        assertEq(
            jbTerminalStore().balanceOf(address(_terminal), _projectId, JBTokenList.Native),
            _nativePayAmount
        );

        // Use the full surplus allowance.
        vm.prank(_projectOwner);
        _terminal.useAllowanceOf({
            projectId: _projectId,
            amount: _nativeCurrencySurplusAllowance,
            currency: uint32(uint160(JBTokenList.Native)),
            token: JBTokenList.Native,
            minReturnedTokens: 0,
            beneficiary: payable(_beneficiary),
            memo: "MEMO"
        });

        // Make sure the beneficiary received the funds and that they are no longer in the terminal.
        uint256 _beneficiaryNativeBalance = PRBMath.mulDiv(
            _nativeCurrencySurplusAllowance,
            JBConstants.MAX_FEE,
            JBConstants.MAX_FEE + _terminal.FEE()
        );
        assertEq(_beneficiary.balance, _beneficiaryNativeBalance);
        assertEq(
            jbTerminalStore().balanceOf(address(_terminal), _projectId, JBTokenList.Native),
            _nativePayAmount - _nativeCurrencySurplusAllowance
        );

        // Make sure the fee was paid correctly.
        assertEq(
            jbTerminalStore().balanceOf(address(_terminal), _FEE_PROJECT_ID, JBTokenList.Native),
            _nativeCurrencySurplusAllowance - _beneficiaryNativeBalance
        );
        assertEq(address(_terminal).balance, _nativePayAmount - _beneficiaryNativeBalance);

        // Make sure the project owner got the expected number of tokens.
        assertEq(
            _tokens.totalBalanceOf(_projectOwner, _FEE_PROJECT_ID),
            PRBMath.mulDiv(
                _nativeCurrencySurplusAllowance - _beneficiaryNativeBalance,
                _data.weight,
                10 ** _NATIVE_DECIMALS
            ) * _metadata.reservedRate / JBConstants.MAX_RESERVED_RATE
        );

        // Pay out native tokens up to the payout limit. Since `splits[]` is empty, everything goes to project owner.
        _terminal.sendPayoutsOf({
            projectId: _projectId,
            amount: _nativeCurrencyPayoutLimit,
            currency: uint32(uint160(JBTokenList.Native)),
            token: JBTokenList.Native,
            minReturnedTokens: 0
        });

        // Make sure the project owner received the funds which were paid out.
        uint256 _projectOwnerNativeBalance = (_nativeCurrencyPayoutLimit * JBConstants.MAX_FEE)
            / (_terminal.FEE() + JBConstants.MAX_FEE);

        // Make sure the project owner received the full amount.
        assertEq(_projectOwner.balance, _projectOwnerNativeBalance);

        // Make sure the fee was paid correctly.
        assertEq(
            jbTerminalStore().balanceOf(address(_terminal), _FEE_PROJECT_ID, JBTokenList.Native),
            (_nativeCurrencySurplusAllowance - _beneficiaryNativeBalance)
                + (_nativeCurrencyPayoutLimit - _projectOwnerNativeBalance)
        );
        assertEq(
            address(_terminal).balance,
            _nativePayAmount - _beneficiaryNativeBalance - _projectOwnerNativeBalance
        );

        // Make sure the project owner got the expected number of tokens.
        assertEq(
            _tokens.totalBalanceOf(_projectOwner, _FEE_PROJECT_ID),
            PRBMath.mulDiv(
                (_nativeCurrencySurplusAllowance - _beneficiaryNativeBalance)
                    + (_nativeCurrencyPayoutLimit - _projectOwnerNativeBalance),
                _data.weight,
                10 ** _NATIVE_DECIMALS
            ) * _metadata.reservedRate / JBConstants.MAX_RESERVED_RATE
        );

        // Redeem native tokens from the surplus using all of the `_beneficiary`'s tokens.
        vm.prank(_beneficiary);
        _terminal.redeemTokensOf({
            holder: _beneficiary,
            projectId: _projectId,
            token: JBTokenList.Native,
            count: _beneficiaryTokenBalance,
            minReclaimed: 0,
            beneficiary: payable(_beneficiary),
            metadata: new bytes(0)
        });

        // Make sure the beneficiary doesn't have any project tokens left.
        assertEq(_tokens.totalBalanceOf(_beneficiary, _projectId), 0);

        // Get the expected amount of native tokens reclaimed by the redemption.
        uint256 _nativeReclaimAmount = PRBMath.mulDiv(
            PRBMath.mulDiv(
                _nativePayAmount - _nativeCurrencySurplusAllowance - _nativeCurrencyPayoutLimit,
                _beneficiaryTokenBalance,
                PRBMath.mulDiv(_nativePayAmount, _data.weight, 10 ** _NATIVE_DECIMALS)
            ),
            _metadata.redemptionRate
                + PRBMath.mulDiv(
                    _beneficiaryTokenBalance,
                    JBConstants.MAX_REDEMPTION_RATE - _metadata.redemptionRate,
                    PRBMath.mulDiv(_nativePayAmount, _data.weight, 10 ** _NATIVE_DECIMALS)
                ),
            JBConstants.MAX_REDEMPTION_RATE
        );

        // Calculate the fee from the redemption.
        uint256 _feeAmount = _nativeReclaimAmount
            - _nativeReclaimAmount * JBConstants.MAX_FEE / (_terminal.FEE() + JBConstants.MAX_FEE);
        assertEq(
            _beneficiary.balance, _beneficiaryNativeBalance + _nativeReclaimAmount - _feeAmount
        );

        // Make sure the fee was paid correctly.
        assertEq(
            jbTerminalStore().balanceOf(address(_terminal), _FEE_PROJECT_ID, JBTokenList.Native),
            (_nativeCurrencySurplusAllowance - _beneficiaryNativeBalance)
                + (_nativeCurrencyPayoutLimit - _projectOwnerNativeBalance) + _feeAmount
        );
        assertEq(
            address(_terminal).balance,
            _nativePayAmount - _beneficiaryNativeBalance - _projectOwnerNativeBalance
                - (_nativeReclaimAmount - _feeAmount)
        );

        // Make sure the project owner got the expected number of the fee project's tokens by paying the fee.
        assertEq(
            _tokens.totalBalanceOf(_beneficiary, _FEE_PROJECT_ID),
            PRBMath.mulDiv(_feeAmount, _data.weight, 10 ** _NATIVE_DECIMALS)
                * _metadata.reservedRate / JBConstants.MAX_RESERVED_RATE
        );
    }

    function testFuzzNativeAllowance(
        uint224 _nativeCurrencySurplusAllowance,
        uint224 _nativeCurrencyPayoutLimit,
        uint256 _nativePayAmount
    ) public {
        // Make sure the amount of native tokens to pay is bounded.
        _nativePayAmount = bound(_nativePayAmount, 0, 1_000_000 * 10 ** _NATIVE_DECIMALS);

        // Make sure the values don't overflow the registry.
        unchecked {
            vm.assume(
                _nativeCurrencySurplusAllowance + _nativeCurrencyPayoutLimit
                    >= _nativeCurrencySurplusAllowance
                    && _nativeCurrencySurplusAllowance + _nativeCurrencyPayoutLimit
                        >= _nativeCurrencyPayoutLimit
            );
        }

        // Package up the limits for the given terminal.
        JBFundAccessLimitGroup[] memory _fundAccessLimitGroup = new JBFundAccessLimitGroup[](1);
        {
            // Specify a payout limit.
            JBCurrencyAmount[] memory _payoutLimits = new JBCurrencyAmount[](1);
            _payoutLimits[0] = JBCurrencyAmount({
                amount: _nativeCurrencyPayoutLimit,
                currency: uint32(uint160(JBTokenList.Native))
            });

            // Specify a surplus allowance.
            JBCurrencyAmount[] memory _surplusAllowances = new JBCurrencyAmount[](1);
            _surplusAllowances[0] = JBCurrencyAmount({
                amount: _nativeCurrencySurplusAllowance,
                currency: uint32(uint160(JBTokenList.Native))
            });

            _fundAccessLimitGroup[0] = JBFundAccessLimitGroup({
                terminal: address(_terminal),
                token: JBTokenList.Native,
                payoutLimits: _payoutLimits,
                surplusAllowances: _surplusAllowances
            });
        }

        {
            // Package up the ruleset configuration.
            JBRulesetConfig[] memory _rulesetConfigurations = new JBRulesetConfig[](1);
            _rulesetConfigurations[0].mustStartAtOrAfter = 0;
            _rulesetConfigurations[0].data = _data;
            _rulesetConfigurations[0].metadata = _metadata;
            _rulesetConfigurations[0].splitGroups = new JBSplitGroup[](0);
            _rulesetConfigurations[0].fundAccessLimitGroup = _fundAccessLimitGroup;

            JBTerminalConfig[] memory _terminalConfigurations = new JBTerminalConfig[](1);
            JBAccountingContextConfig[] memory _accountingContextConfigs =
                new JBAccountingContextConfig[](1);
            _accountingContextConfigs[0] = JBAccountingContextConfig({
                token: JBTokenList.Native,
                standard: JBTokenStandards.NATIVE
            });
            _terminalConfigurations[0] = JBTerminalConfig({
                terminal: _terminal,
                accountingContextConfigs: _accountingContextConfigs
            });

            // Create a project to collect fees.
            _controller.launchProjectFor({
<<<<<<< HEAD
                owner: address(420), // Random.
                projectMetadata: JBProjectMetadata({content: "whatever", domain: 0}),
                rulesetConfigurations: _rulesetConfigurations, // Use the same ruleset configurations.
                terminalConfigurations: _terminalConfigurations, // set the terminals where fees will be received
=======
                owner: address(420), // random
                projectMetadata: "whatever",
                fundingCycleConfigurations: _cycleConfigurations, // use the same cycle configs
                terminalConfigurations: _terminalConfigurations, // set terminals where fees will be received
>>>>>>> 4160eabf
                memo: ""
            });

            // Create the project to test.
            _projectId = _controller.launchProjectFor({
                owner: _projectOwner,
<<<<<<< HEAD
                projectMetadata: JBProjectMetadata({content: "myIPFSHash", domain: 1}),
                rulesetConfigurations: _rulesetConfigurations,
=======
                projectMetadata: "myIPFSHash",
                fundingCycleConfigurations: _cycleConfigurations,
>>>>>>> 4160eabf
                terminalConfigurations: _terminalConfigurations,
                memo: ""
            });
        }

        // Make a payment to the test project to give it a starting balance. Send the tokens to the `_beneficiary`.
        _terminal.pay{value: _nativePayAmount}({
            projectId: _projectId,
            amount: _nativePayAmount,
            token: JBTokenList.Native,
            beneficiary: _beneficiary,
            minReturnedTokens: 0,
            memo: "",
            metadata: new bytes(0)
        });

        // Make sure the beneficiary got the expected number of tokens.
        uint256 _beneficiaryTokenBalance = PRBMath.mulDiv(
            _nativePayAmount, _data.weight, 10 ** _NATIVE_DECIMALS
        ) * _metadata.reservedRate / JBConstants.MAX_RESERVED_RATE;
        assertEq(_tokens.totalBalanceOf(_beneficiary, _projectId), _beneficiaryTokenBalance);

        // Make sure the terminal holds the full native token balance.
        assertEq(
            jbTerminalStore().balanceOf(address(_terminal), _projectId, JBTokenList.Native),
            _nativePayAmount
        );

        // Revert if there's no surplus allowance.
        if (_nativeCurrencySurplusAllowance == 0) {
            vm.expectRevert(abi.encodeWithSignature("INADEQUATE_CONTROLLER_ALLOWANCE()"));
            // Revert if there's no surplus, or if too much is being withdrawn.
        } else if (_nativeCurrencySurplusAllowance + _nativeCurrencyPayoutLimit > _nativePayAmount)
        {
            vm.expectRevert(abi.encodeWithSignature("INADEQUATE_TERMINAL_STORE_BALANCE()"));
        }

        // Use the full surplus allowance.
        vm.prank(_projectOwner);
        _terminal.useAllowanceOf({
            projectId: _projectId,
            amount: _nativeCurrencySurplusAllowance,
            currency: uint32(uint160(JBTokenList.Native)),
            token: JBTokenList.Native,
            minReturnedTokens: 0,
            beneficiary: payable(_beneficiary),
            memo: "MEMO"
        });

        // Keep a reference to the beneficiary's balance.
        uint256 _beneficiaryNativeBalance;

        // Check the collected balance if one is expected.
        if (_nativeCurrencySurplusAllowance + _nativeCurrencyPayoutLimit <= _nativePayAmount) {
            // Make sure the beneficiary received the funds and that they are no longer in the terminal.
            _beneficiaryNativeBalance = PRBMath.mulDiv(
                _nativeCurrencySurplusAllowance,
                JBConstants.MAX_FEE,
                JBConstants.MAX_FEE + _terminal.FEE()
            );
            assertEq(_beneficiary.balance, _beneficiaryNativeBalance);
            assertEq(
                jbTerminalStore().balanceOf(address(_terminal), _projectId, JBTokenList.Native),
                _nativePayAmount - _nativeCurrencySurplusAllowance
            );

            // Make sure the fee was paid correctly.
            assertEq(
                jbTerminalStore().balanceOf(address(_terminal), _FEE_PROJECT_ID, JBTokenList.Native),
                _nativeCurrencySurplusAllowance - _beneficiaryNativeBalance
            );
            assertEq(address(_terminal).balance, _nativePayAmount - _beneficiaryNativeBalance);

            // Make sure the beneficiary got the expected number of tokens.
            assertEq(
                _tokens.totalBalanceOf(_projectOwner, _FEE_PROJECT_ID),
                PRBMath.mulDiv(
                    _nativeCurrencySurplusAllowance - _beneficiaryNativeBalance,
                    _data.weight,
                    10 ** _NATIVE_DECIMALS
                ) * _metadata.reservedRate / JBConstants.MAX_RESERVED_RATE
            );
        } else {
            // Set the native token surplus allowance to 0 if it wasn't used.
            _nativeCurrencySurplusAllowance = 0;
        }

        // Revert if the payout limit is greater than the balance.
        if (_nativeCurrencyPayoutLimit > _nativePayAmount) {
            vm.expectRevert(abi.encodeWithSignature("INADEQUATE_TERMINAL_STORE_BALANCE()"));

            // Revert if there's no payout limit.
        } else if (_nativeCurrencyPayoutLimit == 0) {
            vm.expectRevert(abi.encodeWithSignature("PAYOUT_LIMIT_EXCEEDED()"));
        }

        // Pay out native tokens up to the payout limit. Since `splits[]` is empty, everything goes to project owner.
        _terminal.sendPayoutsOf({
            projectId: _projectId,
            amount: _nativeCurrencyPayoutLimit,
            currency: uint32(uint160(JBTokenList.Native)),
            token: JBTokenList.Native,
            minReturnedTokens: 0
        });

        uint256 _projectOwnerNativeBalance;

        // Check the payout if one is expected.
        if (_nativeCurrencyPayoutLimit <= _nativePayAmount && _nativeCurrencyPayoutLimit != 0) {
            // Make sure the project owner received the payout.
            _projectOwnerNativeBalance = (_nativeCurrencyPayoutLimit * JBConstants.MAX_FEE)
                / (_terminal.FEE() + JBConstants.MAX_FEE);
            assertEq(_projectOwner.balance, _projectOwnerNativeBalance);
            assertEq(
                jbTerminalStore().balanceOf(address(_terminal), _projectId, JBTokenList.Native),
                _nativePayAmount - _nativeCurrencySurplusAllowance - _nativeCurrencyPayoutLimit
            );

            // Make sure the fee was paid correctly.
            assertEq(
                jbTerminalStore().balanceOf(address(_terminal), _FEE_PROJECT_ID, JBTokenList.Native),
                (_nativeCurrencySurplusAllowance - _beneficiaryNativeBalance)
                    + (_nativeCurrencyPayoutLimit - _projectOwnerNativeBalance)
            );
            assertEq(
                address(_terminal).balance,
                _nativePayAmount - _beneficiaryNativeBalance - _projectOwnerNativeBalance
            );

            // Make sure the project owner got the expected number of the fee project's tokens.
            assertEq(
                _tokens.totalBalanceOf(_projectOwner, _FEE_PROJECT_ID),
                PRBMath.mulDiv(
                    (_nativeCurrencySurplusAllowance - _beneficiaryNativeBalance)
                        + (_nativeCurrencyPayoutLimit - _projectOwnerNativeBalance),
                    _data.weight,
                    10 ** _NATIVE_DECIMALS
                ) * _metadata.reservedRate / JBConstants.MAX_RESERVED_RATE
            );
        }

        // Reclaim native tokens from the surplus by redeeming all of the `_beneficiary`'s tokens.
        vm.prank(_beneficiary);
        _terminal.redeemTokensOf({
            holder: _beneficiary,
            projectId: _projectId,
            count: _beneficiaryTokenBalance,
            token: JBTokenList.Native,
            minReclaimed: 0,
            beneficiary: payable(_beneficiary),
            metadata: new bytes(0)
        });

        // Make sure the beneficiary doesn't have tokens left.
        assertEq(_tokens.totalBalanceOf(_beneficiary, _projectId), 0);

        // Check for a new beneficiary balance if one is expected.
        if (_nativePayAmount > _nativeCurrencySurplusAllowance + _nativeCurrencyPayoutLimit) {
            // Get the expected amount reclaimed.
            uint256 _nativeReclaimAmount = PRBMath.mulDiv(
                PRBMath.mulDiv(
                    _nativePayAmount - _nativeCurrencySurplusAllowance - _nativeCurrencyPayoutLimit,
                    _beneficiaryTokenBalance,
                    PRBMath.mulDiv(_nativePayAmount, _data.weight, 10 ** _NATIVE_DECIMALS)
                ),
                _metadata.redemptionRate
                    + PRBMath.mulDiv(
                        _beneficiaryTokenBalance,
                        JBConstants.MAX_REDEMPTION_RATE - _metadata.redemptionRate,
                        PRBMath.mulDiv(_nativePayAmount, _data.weight, 10 ** _NATIVE_DECIMALS)
                    ),
                JBConstants.MAX_REDEMPTION_RATE
            );
            // Calculate the fee from the redemption.
            uint256 _feeAmount = _nativeReclaimAmount
                - _nativeReclaimAmount * JBConstants.MAX_FEE / (_terminal.FEE() + JBConstants.MAX_FEE);
            assertEq(
                _beneficiary.balance, _beneficiaryNativeBalance + _nativeReclaimAmount - _feeAmount
            );

            // Make sure the fee was paid correctly.
            assertEq(
                jbTerminalStore().balanceOf(address(_terminal), _FEE_PROJECT_ID, JBTokenList.Native),
                (_nativeCurrencySurplusAllowance - _beneficiaryNativeBalance)
                    + (_nativeCurrencyPayoutLimit - _projectOwnerNativeBalance) + _feeAmount
            );
            assertEq(
                address(_terminal).balance,
                _nativePayAmount - _beneficiaryNativeBalance - _projectOwnerNativeBalance
                    - (_nativeReclaimAmount - _feeAmount)
            );

            // Make sure the project owner got the expected number of tokens from the fee.
            assertEq(
                _tokens.totalBalanceOf(_beneficiary, _FEE_PROJECT_ID),
                PRBMath.mulDiv(_feeAmount, _data.weight, 10 ** _NATIVE_DECIMALS)
                    * _metadata.reservedRate / JBConstants.MAX_RESERVED_RATE
            );
        }
    }

    function testFuzzNativeAllowanceWithRevertingFeeProject(
        uint224 _nativeCurrencySurplusAllowance,
        uint224 _nativeCurrencyPayoutLimit,
        uint256 _nativePayAmount,
        bool _feeProjectAcceptsToken
    ) public {
        // Make sure the amount of native tokens to pay is bounded.
        _nativePayAmount = bound(_nativePayAmount, 0, 1_000_000 * 10 ** _NATIVE_DECIMALS);

        // Make sure the values don't overflow the registry.
        unchecked {
            vm.assume(
                _nativeCurrencySurplusAllowance + _nativeCurrencyPayoutLimit
                    >= _nativeCurrencySurplusAllowance
                    && _nativeCurrencySurplusAllowance + _nativeCurrencyPayoutLimit
                        >= _nativeCurrencyPayoutLimit
            );
        }

        // Package up the limits for the given terminal.
        JBFundAccessLimitGroup[] memory _fundAccessLimitGroup = new JBFundAccessLimitGroup[](1);
        {
            // Specify a payout limit.
            JBCurrencyAmount[] memory _payoutLimits = new JBCurrencyAmount[](1);
            _payoutLimits[0] = JBCurrencyAmount({
                amount: _nativeCurrencyPayoutLimit,
                currency: uint32(uint160(JBTokenList.Native))
            });

            // Specify a surplus allowance.
            JBCurrencyAmount[] memory _surplusAllowances = new JBCurrencyAmount[](1);
            _surplusAllowances[0] = JBCurrencyAmount({
                amount: _nativeCurrencySurplusAllowance,
                currency: uint32(uint160(JBTokenList.Native))
            });

            _fundAccessLimitGroup[0] = JBFundAccessLimitGroup({
                terminal: address(_terminal),
                token: JBTokenList.Native,
                payoutLimits: _payoutLimits,
                surplusAllowances: _surplusAllowances
            });
        }

        {
            JBTerminalConfig[] memory _terminalConfigurations = new JBTerminalConfig[](1);
            JBAccountingContextConfig[] memory _accountingContextConfigs =
                new JBAccountingContextConfig[](1);
            _accountingContextConfigs[0] = JBAccountingContextConfig({
                token: JBTokenList.Native,
                standard: JBTokenStandards.NATIVE
            });

            _terminalConfigurations[0] = JBTerminalConfig({
                terminal: _terminal,
                accountingContextConfigs: _accountingContextConfigs
            });

            // Create a first project to collect fees.
            _controller.launchProjectFor({
<<<<<<< HEAD
                owner: address(420), // Random.
                projectMetadata: JBProjectMetadata({content: "whatever", domain: 0}),
                rulesetConfigurations: new JBRulesetConfig[](0), // No ruleset config will force revert when paid.
                // Set the fee collecting terminal's native token accounting context if the test calls for doing so.
=======
                owner: address(420), // random
                projectMetadata: "whatever",
                fundingCycleConfigurations: new JBFundingCycleConfig[](0), // No cycle config will force revert when paid.
                // Set the fee collecting terminal's ETH accounting context if the test calls for doing so.
>>>>>>> 4160eabf
                terminalConfigurations: _feeProjectAcceptsToken
                    ? _terminalConfigurations
                    : new JBTerminalConfig[](0), // Set terminals to receive fees.
                memo: ""
            });

            // Package up the ruleset configuration.
            JBRulesetConfig[] memory _rulesetConfigurations = new JBRulesetConfig[](1);
            _rulesetConfigurations[0].mustStartAtOrAfter = 0;
            _rulesetConfigurations[0].data = _data;
            _rulesetConfigurations[0].metadata = _metadata;
            _rulesetConfigurations[0].splitGroups = new JBSplitGroup[](0);
            _rulesetConfigurations[0].fundAccessLimitGroup = _fundAccessLimitGroup;

            // Create the project to test.
            _projectId = _controller.launchProjectFor({
                owner: _projectOwner,
<<<<<<< HEAD
                projectMetadata: JBProjectMetadata({content: "myIPFSHash", domain: 1}),
                rulesetConfigurations: _rulesetConfigurations,
=======
                projectMetadata: "myIPFSHash",
                fundingCycleConfigurations: _cycleConfigurations,
>>>>>>> 4160eabf
                terminalConfigurations: _terminalConfigurations,
                memo: ""
            });
        }

        // Make a payment to the project to give it a starting balance. Send the tokens to the `_beneficiary`.
        _terminal.pay{value: _nativePayAmount}({
            projectId: _projectId,
            amount: _nativePayAmount,
            token: JBTokenList.Native,
            beneficiary: _beneficiary,
            minReturnedTokens: 0,
            memo: "",
            metadata: new bytes(0)
        });

        // Make sure the beneficiary got the expected number of tokens.
        uint256 _beneficiaryTokenBalance = PRBMath.mulDiv(
            _nativePayAmount, _data.weight, 10 ** _NATIVE_DECIMALS
        ) * _metadata.reservedRate / JBConstants.MAX_RESERVED_RATE;
        assertEq(_tokens.totalBalanceOf(_beneficiary, _projectId), _beneficiaryTokenBalance);

        // Make sure the terminal holds the full native token balance.
        assertEq(
            jbTerminalStore().balanceOf(address(_terminal), _projectId, JBTokenList.Native),
            _nativePayAmount
        );

        // Revert if there's no surplus allowance.
        if (_nativeCurrencySurplusAllowance == 0) {
            vm.expectRevert(abi.encodeWithSignature("INADEQUATE_CONTROLLER_ALLOWANCE()"));
            // Revert if there's no surplus, or if too much is being withdrawn.
        } else if (_nativeCurrencySurplusAllowance + _nativeCurrencyPayoutLimit > _nativePayAmount)
        {
            vm.expectRevert(abi.encodeWithSignature("INADEQUATE_TERMINAL_STORE_BALANCE()"));
        }

        // Use the full surplus allowance.
        vm.prank(_projectOwner);
        _terminal.useAllowanceOf({
            projectId: _projectId,
            amount: _nativeCurrencySurplusAllowance,
            currency: uint32(uint160(JBTokenList.Native)),
            token: JBTokenList.Native,
            minReturnedTokens: 0,
            beneficiary: payable(_beneficiary),
            memo: "MEMO"
        });

        // Keep a reference to the beneficiary's balance.
        uint256 _beneficiaryNativeBalance;

        // Check the collected balance if one is expected.
        if (_nativeCurrencySurplusAllowance + _nativeCurrencyPayoutLimit <= _nativePayAmount) {
            // Make sure the beneficiary received the funds and that they are no longer in the terminal.
            _beneficiaryNativeBalance = PRBMath.mulDiv(
                _nativeCurrencySurplusAllowance,
                JBConstants.MAX_FEE,
                JBConstants.MAX_FEE + _terminal.FEE()
            );
            assertEq(_beneficiary.balance, _beneficiaryNativeBalance);
            // Make sure the fee stays in the terminal.
            assertEq(
                jbTerminalStore().balanceOf(address(_terminal), _projectId, JBTokenList.Native),
                _nativePayAmount - _beneficiaryNativeBalance
            );

            // Make sure the fee was not taken.
            assertEq(
                jbTerminalStore().balanceOf(address(_terminal), _FEE_PROJECT_ID, JBTokenList.Native),
                0
            );
            assertEq(address(_terminal).balance, _nativePayAmount - _beneficiaryNativeBalance);

            // Make sure the beneficiary got no tokens.
            assertEq(_tokens.totalBalanceOf(_projectOwner, _FEE_PROJECT_ID), 0);
        } else {
            // Set the native token's surplus allowance to 0 if it wasn't used.
            _nativeCurrencySurplusAllowance = 0;
        }

        // Revert if the payout limit is greater than the balance.
        if (_nativeCurrencyPayoutLimit > _nativePayAmount) {
            vm.expectRevert(abi.encodeWithSignature("INADEQUATE_TERMINAL_STORE_BALANCE()"));

            // Revert if there's no payout limit.
        } else if (_nativeCurrencyPayoutLimit == 0) {
            vm.expectRevert(abi.encodeWithSignature("PAYOUT_LIMIT_EXCEEDED()"));
        }

        // Pay out native tokens up to the payout limit. Since `splits[]` is empty, everything goes to project owner.
        _terminal.sendPayoutsOf({
            projectId: _projectId,
            amount: _nativeCurrencyPayoutLimit,
            currency: uint32(uint160(JBTokenList.Native)),
            token: JBTokenList.Native,
            minReturnedTokens: 0
        });

        uint256 _projectOwnerNativeBalance;

        // Check the received payout if one is expected.
        if (_nativeCurrencyPayoutLimit <= _nativePayAmount && _nativeCurrencyPayoutLimit != 0) {
            // Make sure the project owner received the funds that were paid out.
            _projectOwnerNativeBalance = (_nativeCurrencyPayoutLimit * JBConstants.MAX_FEE)
                / (_terminal.FEE() + JBConstants.MAX_FEE);
            assertEq(_projectOwner.balance, _projectOwnerNativeBalance);
            // Make sure the fee stays in the terminal.
            assertEq(
                jbTerminalStore().balanceOf(address(_terminal), _projectId, JBTokenList.Native),
                _nativePayAmount - _beneficiaryNativeBalance - _projectOwnerNativeBalance
            );

            // Make sure the fee was paid correctly.
            assertEq(
                jbTerminalStore().balanceOf(address(_terminal), _FEE_PROJECT_ID, JBTokenList.Native),
                0
            );
            assertEq(
                address(_terminal).balance,
                _nativePayAmount - _beneficiaryNativeBalance - _projectOwnerNativeBalance
            );

            // Make sure the project owner got the expected number of tokens.
            assertEq(_tokens.totalBalanceOf(_projectOwner, _FEE_PROJECT_ID), 0);
        }

        // Reclaim native tokens from the surplus by redeeming all of the `_beneficiary`'s tokens.
        vm.prank(_beneficiary);
        _terminal.redeemTokensOf({
            holder: _beneficiary,
            projectId: _projectId,
            count: _beneficiaryTokenBalance,
            token: JBTokenList.Native,
            minReclaimed: 0,
            beneficiary: payable(_beneficiary),
            metadata: new bytes(0)
        });

        // Make sure the beneficiary doesn't have tokens left.
        assertEq(_tokens.totalBalanceOf(_beneficiary, _projectId), 0);

        // Check for a new beneficiary balance if one is expected.
        if (_nativePayAmount > _nativeCurrencySurplusAllowance + _nativeCurrencyPayoutLimit) {
            // Get the expected amount reclaimed.
            uint256 _nativeReclaimAmount = PRBMath.mulDiv(
                PRBMath.mulDiv(
                    _nativePayAmount - _beneficiaryNativeBalance - _projectOwnerNativeBalance,
                    _beneficiaryTokenBalance,
                    PRBMath.mulDiv(_nativePayAmount, _data.weight, 10 ** _NATIVE_DECIMALS)
                ),
                _metadata.redemptionRate
                    + PRBMath.mulDiv(
                        _beneficiaryTokenBalance,
                        JBConstants.MAX_REDEMPTION_RATE - _metadata.redemptionRate,
                        PRBMath.mulDiv(_nativePayAmount, _data.weight, 10 ** _NATIVE_DECIMALS)
                    ),
                JBConstants.MAX_REDEMPTION_RATE
            );

            // Calculate the fee from the redemption.
            uint256 _feeAmount = _nativeReclaimAmount
                - _nativeReclaimAmount * JBConstants.MAX_FEE / (_terminal.FEE() + JBConstants.MAX_FEE);
            assertEq(
                _beneficiary.balance, _beneficiaryNativeBalance + _nativeReclaimAmount - _feeAmount
            );
            // Make sure the fee stays in the terminal.
            assertEq(
                jbTerminalStore().balanceOf(address(_terminal), _projectId, JBTokenList.Native),
                _nativePayAmount - _beneficiaryNativeBalance - _projectOwnerNativeBalance
                    - (_nativeReclaimAmount - _feeAmount)
            );

            // Make sure the fee was paid correctly.
            assertEq(
                jbTerminalStore().balanceOf(address(_terminal), _FEE_PROJECT_ID, JBTokenList.Native),
                0
            );
            assertEq(
                address(_terminal).balance,
                _nativePayAmount - _beneficiaryNativeBalance - _projectOwnerNativeBalance
                    - (_nativeReclaimAmount - _feeAmount)
            );

            // Make sure the project owner got the expected number of tokens from the fee.
            assertEq(_tokens.totalBalanceOf(_beneficiary, _FEE_PROJECT_ID), 0);
        }
    }

    function testFuzzNativeTokenAllowanceForTheFeeProject(
        uint224 _nativeCurrencySurplusAllowance,
        uint224 _nativeCurrencyPayoutLimit,
        uint256 _nativePayAmount
    ) public {
        // Make sure the amount of native tokens to pay is bounded.
        _nativePayAmount = bound(_nativePayAmount, 0, 1_000_000 * 10 ** _NATIVE_DECIMALS);

        // Make sure the values don't overflow the registry.
        unchecked {
            vm.assume(
                _nativeCurrencySurplusAllowance + _nativeCurrencyPayoutLimit
                    >= _nativeCurrencySurplusAllowance
                    && _nativeCurrencySurplusAllowance + _nativeCurrencyPayoutLimit
                        >= _nativeCurrencyPayoutLimit
            );
        }

        // Package up the limits for the given terminal.
        JBFundAccessLimitGroup[] memory _fundAccessLimitGroup = new JBFundAccessLimitGroup[](1);
        {
            // Specify a payout limit.
            JBCurrencyAmount[] memory _payoutLimits = new JBCurrencyAmount[](1);
            _payoutLimits[0] = JBCurrencyAmount({
                amount: _nativeCurrencyPayoutLimit,
                currency: uint32(uint160(JBTokenList.Native))
            });

            // Specify a surplus allowance.
            JBCurrencyAmount[] memory _surplusAllowances = new JBCurrencyAmount[](1);
            _surplusAllowances[0] = JBCurrencyAmount({
                amount: _nativeCurrencySurplusAllowance,
                currency: uint32(uint160(JBTokenList.Native))
            });

            _fundAccessLimitGroup[0] = JBFundAccessLimitGroup({
                terminal: address(_terminal),
                token: JBTokenList.Native,
                payoutLimits: _payoutLimits,
                surplusAllowances: _surplusAllowances
            });
        }

        {
            // Package up the ruleset configuration.
            JBRulesetConfig[] memory _rulesetConfigurations = new JBRulesetConfig[](1);
            _rulesetConfigurations[0].mustStartAtOrAfter = 0;
            _rulesetConfigurations[0].data = _data;
            _rulesetConfigurations[0].metadata = _metadata;
            _rulesetConfigurations[0].splitGroups = new JBSplitGroup[](0);
            _rulesetConfigurations[0].fundAccessLimitGroup = _fundAccessLimitGroup;

            JBTerminalConfig[] memory _terminalConfigurations = new JBTerminalConfig[](1);
            JBAccountingContextConfig[] memory _accountingContextConfigs =
                new JBAccountingContextConfig[](1);
            _accountingContextConfigs[0] = JBAccountingContextConfig({
                token: JBTokenList.Native,
                standard: JBTokenStandards.NATIVE
            });

            _terminalConfigurations[0] = JBTerminalConfig({
                terminal: _terminal,
                accountingContextConfigs: _accountingContextConfigs
            });

            // Create the project to test.
            _projectId = _controller.launchProjectFor({
                owner: _projectOwner,
<<<<<<< HEAD
                projectMetadata: JBProjectMetadata({content: "myIPFSHash", domain: 1}),
                rulesetConfigurations: _rulesetConfigurations,
=======
                projectMetadata: "myIPFSHash",
                fundingCycleConfigurations: _cycleConfigurations,
>>>>>>> 4160eabf
                terminalConfigurations: _terminalConfigurations,
                memo: ""
            });
        }

        // Make a payment to the project to give it a starting balance. Send the tokens to the `_beneficiary`.
        _terminal.pay{value: _nativePayAmount}({
            projectId: _projectId,
            amount: _nativePayAmount,
            token: JBTokenList.Native,
            beneficiary: _beneficiary,
            minReturnedTokens: 0,
            memo: "",
            metadata: new bytes(0)
        });

        // Make sure the beneficiary got the expected number of tokens.
        uint256 _beneficiaryTokenBalance = PRBMath.mulDiv(
            _nativePayAmount, _data.weight, 10 ** _NATIVE_DECIMALS
        ) * _metadata.reservedRate / JBConstants.MAX_RESERVED_RATE;
        assertEq(_tokens.totalBalanceOf(_beneficiary, _projectId), _beneficiaryTokenBalance);

        // Make sure the terminal holds the full native token balance.
        assertEq(
            jbTerminalStore().balanceOf(address(_terminal), _projectId, JBTokenList.Native),
            _nativePayAmount
        );

        // Revert if there's no surplus allowance.
        if (_nativeCurrencySurplusAllowance == 0) {
            vm.expectRevert(abi.encodeWithSignature("INADEQUATE_CONTROLLER_ALLOWANCE()"));
            // Revert if there's no surplus, or if too much is being withdrawn.
        } else if (_nativeCurrencySurplusAllowance + _nativeCurrencyPayoutLimit > _nativePayAmount)
        {
            vm.expectRevert(abi.encodeWithSignature("INADEQUATE_TERMINAL_STORE_BALANCE()"));
        }

        // Use the full surplus allowance.
        vm.prank(_projectOwner);
        _terminal.useAllowanceOf({
            projectId: _projectId,
            amount: _nativeCurrencySurplusAllowance,
            currency: uint32(uint160(JBTokenList.Native)),
            token: JBTokenList.Native,
            minReturnedTokens: 0,
            beneficiary: payable(_beneficiary),
            memo: "MEMO"
        });

        // Keep a reference to the beneficiary's balance.
        uint256 _beneficiaryNativeBalance;

        // Check the collected balance if one is expected.
        if (_nativeCurrencySurplusAllowance + _nativeCurrencyPayoutLimit <= _nativePayAmount) {
            // Make sure the beneficiary received the funds and that they are no longer in the terminal.
            _beneficiaryNativeBalance = PRBMath.mulDiv(
                _nativeCurrencySurplusAllowance,
                JBConstants.MAX_FEE,
                JBConstants.MAX_FEE + _terminal.FEE()
            );
            assertEq(_beneficiary.balance, _beneficiaryNativeBalance);
            assertEq(
                jbTerminalStore().balanceOf(address(_terminal), _projectId, JBTokenList.Native),
                _nativePayAmount - _beneficiaryNativeBalance
            );
            assertEq(address(_terminal).balance, _nativePayAmount - _beneficiaryNativeBalance);

            // Make sure the beneficiary got the expected number of tokens.
            assertEq(
                _tokens.totalBalanceOf(_projectOwner, _FEE_PROJECT_ID),
                PRBMath.mulDiv(
                    _nativeCurrencySurplusAllowance - _beneficiaryNativeBalance,
                    _data.weight,
                    10 ** _NATIVE_DECIMALS
                ) * _metadata.reservedRate / JBConstants.MAX_RESERVED_RATE
            );
        } else {
            // Set the native token surplus allowance to 0 if it wasn't used.
            _nativeCurrencySurplusAllowance = 0;
        }

        // Revert if the payout limit is greater than the balance.
        if (_nativeCurrencyPayoutLimit > _nativePayAmount) {
            vm.expectRevert(abi.encodeWithSignature("INADEQUATE_TERMINAL_STORE_BALANCE()"));

            // Revert if there's no payout limit.
        } else if (_nativeCurrencyPayoutLimit == 0) {
            vm.expectRevert(abi.encodeWithSignature("PAYOUT_LIMIT_EXCEEDED()"));
        }

        // Pay out native tokens up to the payout limit. Since `splits[]` is empty, everything goes to project owner.
        _terminal.sendPayoutsOf({
            projectId: _projectId,
            amount: _nativeCurrencyPayoutLimit,
            currency: uint32(uint160(JBTokenList.Native)),
            token: JBTokenList.Native,
            minReturnedTokens: 0
        });

        uint256 _projectOwnerNativeBalance;

        // Check the received payout if one is expected.
        if (_nativeCurrencyPayoutLimit <= _nativePayAmount && _nativeCurrencyPayoutLimit != 0) {
            // Make sure the project owner received the funds that were paid out.
            _projectOwnerNativeBalance = (_nativeCurrencyPayoutLimit * JBConstants.MAX_FEE)
                / (_terminal.FEE() + JBConstants.MAX_FEE);
            assertEq(_projectOwner.balance, _projectOwnerNativeBalance);
            assertEq(
                jbTerminalStore().balanceOf(address(_terminal), _projectId, JBTokenList.Native),
                _nativePayAmount - _beneficiaryNativeBalance - _projectOwnerNativeBalance
            );
            assertEq(
                address(_terminal).balance,
                _nativePayAmount - _beneficiaryNativeBalance - _projectOwnerNativeBalance
            );

            // Make sure the project owner got the expected number of tokens.
            assertEq(
                _tokens.totalBalanceOf(_projectOwner, _FEE_PROJECT_ID),
                PRBMath.mulDiv(
                    (_nativeCurrencySurplusAllowance - _beneficiaryNativeBalance)
                        + (_nativeCurrencyPayoutLimit - _projectOwnerNativeBalance),
                    _data.weight,
                    10 ** _NATIVE_DECIMALS
                ) * _metadata.reservedRate / JBConstants.MAX_RESERVED_RATE
            );
        }

        // Reclaim native tokens from the surplus by redeeming all of the `_beneficiary`'s tokens.
        vm.prank(_beneficiary);
        _terminal.redeemTokensOf({
            holder: _beneficiary,
            projectId: _projectId,
            count: _beneficiaryTokenBalance,
            token: JBTokenList.Native,
            minReclaimed: 0,
            beneficiary: payable(_beneficiary),
            metadata: new bytes(0)
        });

        // Check for a new beneficiary balance if one is expected.
        if (_nativePayAmount > _nativeCurrencySurplusAllowance + _nativeCurrencyPayoutLimit) {
            // Keep a reference to the total amount paid, including from fees.
            uint256 _totalPaid = _nativePayAmount
                + (_nativeCurrencySurplusAllowance - _beneficiaryNativeBalance)
                + (_nativeCurrencyPayoutLimit - _projectOwnerNativeBalance);

            // Get the expected amount reclaimed.
            uint256 _nativeReclaimAmount = PRBMath.mulDiv(
                PRBMath.mulDiv(
                    _nativePayAmount - _beneficiaryNativeBalance - _projectOwnerNativeBalance,
                    _beneficiaryTokenBalance,
                    PRBMath.mulDiv(_totalPaid, _data.weight, 10 ** _NATIVE_DECIMALS)
                ),
                _metadata.redemptionRate
                    + PRBMath.mulDiv(
                        _beneficiaryTokenBalance,
                        JBConstants.MAX_REDEMPTION_RATE - _metadata.redemptionRate,
                        PRBMath.mulDiv(_totalPaid, _data.weight, 10 ** _NATIVE_DECIMALS)
                    ),
                JBConstants.MAX_REDEMPTION_RATE
            );
            // Calculate the fee from the redemption.
            uint256 _feeAmount = _nativeReclaimAmount
                - _nativeReclaimAmount * JBConstants.MAX_FEE / (_terminal.FEE() + JBConstants.MAX_FEE);

            // Make sure the beneficiary received tokens from the fee just paid.
            assertEq(
                _tokens.totalBalanceOf(_beneficiary, _projectId),
                PRBMath.mulDiv(_feeAmount, _data.weight, 10 ** _NATIVE_DECIMALS)
                    * _metadata.reservedRate / JBConstants.MAX_RESERVED_RATE
            );

            // Make sure the beneficiary received the funds.
            assertEq(
                _beneficiary.balance, _beneficiaryNativeBalance + _nativeReclaimAmount - _feeAmount
            );

            assertEq(
                jbTerminalStore().balanceOf(address(_terminal), _projectId, JBTokenList.Native),
                _nativePayAmount - _beneficiaryNativeBalance - _projectOwnerNativeBalance
                    - (_nativeReclaimAmount - _feeAmount)
            );
            assertEq(
                address(_terminal).balance,
                _nativePayAmount - _beneficiaryNativeBalance - _projectOwnerNativeBalance
                    - (_nativeReclaimAmount - _feeAmount)
            );
        }
    }

    function testFuzzMultiCurrencyAllowance(
        uint224 _nativeCurrencySurplusAllowance,
        uint224 _nativeCurrencyPayoutLimit,
        uint256 _nativePayAmount,
        uint224 _usdCurrencySurplusAllowance,
        uint224 _usdCurrencyPayoutLimit,
        uint256 _usdcPayAmount
    ) public {
        // Make sure the amount of native tokens to pay is bounded.
        _nativePayAmount = bound(_nativePayAmount, 0, 1_000_000 * 10 ** _NATIVE_DECIMALS);
        _usdcPayAmount = bound(_usdcPayAmount, 0, 1_000_000 * 10 ** _usdcToken.decimals());

        // Make sure the values don't overflow the registry.
        unchecked {
            // vm.assume(_nativeCurrencySurplusAllowance + _cumulativePayoutLimit  >= _nativeCurrencySurplusAllowance && _nativeCurrencySurplusAllowance + _cumulativePayoutLimit >= _cumulativePayoutLimit);
            // vm.assume(_usdCurrencySurplusAllowance + (_usdCurrencyPayoutLimit + PRBMath.mulDiv(_nativeCurrencyPayoutLimit, _USD_PRICE_PER_NATIVE, 10**_PRICE_FEED_DECIMALS))*2 >= _usdCurrencySurplusAllowance && _usdCurrencySurplusAllowance + _usdCurrencyPayoutLimit >= _usdCurrencyPayoutLimit);
            vm.assume(
                _nativeCurrencySurplusAllowance + _nativeCurrencyPayoutLimit
                    >= _nativeCurrencySurplusAllowance
                    && _nativeCurrencySurplusAllowance + _nativeCurrencyPayoutLimit
                        >= _nativeCurrencyPayoutLimit
            );
            vm.assume(
                _usdCurrencySurplusAllowance + _usdCurrencyPayoutLimit
                    >= _usdCurrencySurplusAllowance
                    && _usdCurrencySurplusAllowance + _usdCurrencyPayoutLimit >= _usdCurrencyPayoutLimit
            );
        }

        {
            // Package up the limits for the given terminal.
            JBFundAccessLimitGroup[] memory _fundAccessLimitGroup = new JBFundAccessLimitGroup[](1);

            // Specify payout limits.
            JBCurrencyAmount[] memory _payoutLimits = new JBCurrencyAmount[](2);
            _payoutLimits[0] = JBCurrencyAmount({
                amount: _nativeCurrencyPayoutLimit,
                currency: uint32(uint160(JBTokenList.Native))
            });
            _payoutLimits[1] = JBCurrencyAmount({
                amount: _usdCurrencyPayoutLimit,
                currency: uint32(uint160(address(_usdcToken)))
            });

            // Specify surplus allowances.
            JBCurrencyAmount[] memory _surplusAllowances = new JBCurrencyAmount[](2);
            _surplusAllowances[0] = JBCurrencyAmount({
                amount: _nativeCurrencySurplusAllowance,
                currency: uint32(uint160(JBTokenList.Native))
            });
            _surplusAllowances[1] = JBCurrencyAmount({
                amount: _usdCurrencySurplusAllowance,
                currency: uint32(uint160(address(_usdcToken)))
            });

            _fundAccessLimitGroup[0] = JBFundAccessLimitGroup({
                terminal: address(_terminal),
                token: JBTokenList.Native,
                payoutLimits: _payoutLimits,
                surplusAllowances: _surplusAllowances
            });

            // Package up the ruleset configuration.
            JBRulesetConfig[] memory _rulesetConfigurations = new JBRulesetConfig[](1);
            _rulesetConfigurations[0].mustStartAtOrAfter = 0;
            _rulesetConfigurations[0].data = _data;
            _rulesetConfigurations[0].metadata = _metadata;
            _rulesetConfigurations[0].splitGroups = new JBSplitGroup[](0);
            _rulesetConfigurations[0].fundAccessLimitGroup = _fundAccessLimitGroup;

            JBTerminalConfig[] memory _terminalConfigurations = new JBTerminalConfig[](1);
            JBAccountingContextConfig[] memory _accountingContextConfigs =
                new JBAccountingContextConfig[](2);
            _accountingContextConfigs[0] = JBAccountingContextConfig({
                token: JBTokenList.Native,
                standard: JBTokenStandards.NATIVE
            });
            _accountingContextConfigs[1] = JBAccountingContextConfig({
                token: address(_usdcToken),
                standard: JBTokenStandards.ERC20
            });

            _terminalConfigurations[0] = JBTerminalConfig({
                terminal: _terminal,
                accountingContextConfigs: _accountingContextConfigs
            });

            // Create a first project to collect fees.
            _controller.launchProjectFor({
<<<<<<< HEAD
                owner: address(420), // Random.
                projectMetadata: JBProjectMetadata({content: "whatever", domain: 0}),
                rulesetConfigurations: _rulesetConfigurations, // Use the same ruleset configurations.
                terminalConfigurations: _terminalConfigurations, // Set terminals to receive fees.
=======
                owner: address(420), // random
                projectMetadata: "whatever",
                fundingCycleConfigurations: _cycleConfigurations, // use the same cycle configs
                terminalConfigurations: _terminalConfigurations, // set terminals where fees will be received
>>>>>>> 4160eabf
                memo: ""
            });

            // Create the project to test.
            _projectId = _controller.launchProjectFor({
                owner: _projectOwner,
<<<<<<< HEAD
                projectMetadata: JBProjectMetadata({content: "myIPFSHash", domain: 1}),
                rulesetConfigurations: _rulesetConfigurations,
=======
                projectMetadata: "myIPFSHash",
                fundingCycleConfigurations: _cycleConfigurations,
>>>>>>> 4160eabf
                terminalConfigurations: _terminalConfigurations,
                memo: ""
            });
        }

        // Add a price feed to convert from native token to USD currencies.
        {
            vm.startPrank(_projectOwner);
            MockPriceFeed _priceFeedNativeUsd =
                new MockPriceFeed(_USD_PRICE_PER_NATIVE, _PRICE_FEED_DECIMALS);
            vm.label(address(_priceFeedNativeUsd), "Mock Price Feed Native-USDC");

            _prices.addPriceFeedFor({
                projectId: 0,
                pricingCurrency: uint32(uint160(address(_usdcToken))),
                unitCurrency: uint32(uint160(JBTokenList.Native)),
                priceFeed: _priceFeedNativeUsd
            });

            vm.stopPrank();
        }

        // Make a payment to the project to give it a starting balance. Send the tokens to the `_beneficiary`.
        _terminal.pay{value: _nativePayAmount}({
            projectId: _projectId,
            amount: _nativePayAmount,
            token: JBTokenList.Native,
            beneficiary: _beneficiary,
            minReturnedTokens: 0,
            memo: "",
            metadata: new bytes(0)
        });

        // Make sure the beneficiary got the expected number of tokens from the native token payment.
        uint256 _beneficiaryTokenBalance = _unreservedPortion(
            PRBMath.mulDiv(_nativePayAmount, _data.weight, 10 ** _NATIVE_DECIMALS)
        );
        assertEq(_tokens.totalBalanceOf(_beneficiary, _projectId), _beneficiaryTokenBalance);
        // Mint USDC to this contract.
        _usdcToken.mint(address(this), _usdcPayAmount);

        // Allow the terminal to spend the USDC.
        _usdcToken.approve(address(_terminal), _usdcPayAmount);

        // Make a payment to the project to give it a starting balance. Send the tokens to the `_beneficiary`.
        _terminal.pay({
            projectId: _projectId,
            amount: _usdcPayAmount,
            token: address(_usdcToken),
            beneficiary: _beneficiary,
            minReturnedTokens: 0,
            memo: "",
            metadata: new bytes(0)
        });

        // Make sure the terminal holds the full native token balance.
        assertEq(
            jbTerminalStore().balanceOf(address(_terminal), _projectId, JBTokenList.Native),
            _nativePayAmount
        );
        // Make sure the USDC is accounted for.
        assertEq(
            jbTerminalStore().balanceOf(address(_terminal), _projectId, address(_usdcToken)),
            _usdcPayAmount
        );
        assertEq(_usdcToken.balanceOf(address(_terminal)), _usdcPayAmount);

        {
            // Convert the USD amount to a native token amount, by way of the current weight used for issuance.
            uint256 _usdWeightedPayAmountConvertedToNative = PRBMath.mulDiv(
                _usdcPayAmount,
                _data.weight,
                PRBMath.mulDiv(
                    _USD_PRICE_PER_NATIVE, 10 ** _usdcToken.decimals(), 10 ** _PRICE_FEED_DECIMALS
                )
            );

            // Make sure the beneficiary got the expected number of tokens from the USDC payment.
            _beneficiaryTokenBalance += _unreservedPortion(_usdWeightedPayAmountConvertedToNative);
            assertEq(_tokens.totalBalanceOf(_beneficiary, _projectId), _beneficiaryTokenBalance);
        }

        // Revert if there's no native token allowance.
        if (_nativeCurrencySurplusAllowance == 0) {
            vm.expectRevert(abi.encodeWithSignature("INADEQUATE_CONTROLLER_ALLOWANCE()"));
        } else if (
            _nativeCurrencySurplusAllowance + _nativeCurrencyPayoutLimit
                + _toNative(_usdCurrencyPayoutLimit) > _nativePayAmount
        ) {
            vm.expectRevert(abi.encodeWithSignature("INADEQUATE_TERMINAL_STORE_BALANCE()"));
        }

        // Use the full native token surplus allowance.
        vm.prank(_projectOwner);
        _terminal.useAllowanceOf({
            projectId: _projectId,
            amount: _nativeCurrencySurplusAllowance,
            currency: uint32(uint160(JBTokenList.Native)),
            token: JBTokenList.Native,
            minReturnedTokens: 0,
            beneficiary: payable(_beneficiary),
            memo: "MEMO"
        });

        // Keep a reference to the beneficiary's native token balance.
        uint256 _beneficiaryNativeBalance;

        // Check the collected balance if one is expected.
        if (
            _nativeCurrencySurplusAllowance + _nativeCurrencyPayoutLimit
                + _toNative(_usdCurrencyPayoutLimit) <= _nativePayAmount
        ) {
            // Make sure the beneficiary received the funds and that they are no longer in the terminal.
            _beneficiaryNativeBalance = PRBMath.mulDiv(
                _nativeCurrencySurplusAllowance,
                JBConstants.MAX_FEE,
                JBConstants.MAX_FEE + _terminal.FEE()
            );
            assertEq(_beneficiary.balance, _beneficiaryNativeBalance);
            assertEq(
                jbTerminalStore().balanceOf(address(_terminal), _projectId, JBTokenList.Native),
                _nativePayAmount - _nativeCurrencySurplusAllowance
            );

            // Make sure the fee was paid correctly.
            assertEq(
                jbTerminalStore().balanceOf(address(_terminal), _FEE_PROJECT_ID, JBTokenList.Native),
                _nativeCurrencySurplusAllowance - _beneficiaryNativeBalance
            );
            assertEq(address(_terminal).balance, _nativePayAmount - _beneficiaryNativeBalance);

            // Make sure the beneficiary got the expected number of tokens.
            assertEq(
                _tokens.totalBalanceOf(_projectOwner, _FEE_PROJECT_ID),
                _unreservedPortion(
                    PRBMath.mulDiv(
                        _nativeCurrencySurplusAllowance - _beneficiaryNativeBalance,
                        _data.weight,
                        10 ** _NATIVE_DECIMALS
                    )
                )
            );
        } else {
            // Set the native token surplus allowance to 0 if it wasn't used.
            _nativeCurrencySurplusAllowance = 0;
        }

        // Revert if there's no native token allowance.
        if (_usdCurrencySurplusAllowance == 0) {
            vm.expectRevert(abi.encodeWithSignature("INADEQUATE_CONTROLLER_ALLOWANCE()"));
            // revert if the USD surplus allowance resolved to native tokens is greater than 0, and there is sufficient surplus to pull from including what was already pulled from.
        } else if (
            _toNative(_usdCurrencySurplusAllowance) > 0
                && _toNative(_usdCurrencySurplusAllowance + _usdCurrencyPayoutLimit)
                    + _nativeCurrencyPayoutLimit + _nativeCurrencySurplusAllowance > _nativePayAmount
        ) {
            vm.expectRevert(abi.encodeWithSignature("INADEQUATE_TERMINAL_STORE_BALANCE()"));
        }

        // Use the full native token surplus allowance.
        vm.prank(_projectOwner);
        _terminal.useAllowanceOf({
            projectId: _projectId,
            amount: _usdCurrencySurplusAllowance,
            currency: uint32(uint160(address(_usdcToken))),
            token: JBTokenList.Native,
            minReturnedTokens: 0,
            beneficiary: payable(_beneficiary),
            memo: "MEMO"
        });

        // Check the collected balance if one is expected.
        if (
            _nativeCurrencySurplusAllowance + _nativeCurrencyPayoutLimit
                + _toNative(_usdCurrencySurplusAllowance + _usdCurrencyPayoutLimit) <= _nativePayAmount
        ) {
            // Make sure the beneficiary received the funds and that they are no longer in the terminal.
            _beneficiaryNativeBalance += PRBMath.mulDiv(
                _toNative(_usdCurrencySurplusAllowance),
                JBConstants.MAX_FEE,
                JBConstants.MAX_FEE + _terminal.FEE()
            );
            assertEq(_beneficiary.balance, _beneficiaryNativeBalance);
            assertEq(
                jbTerminalStore().balanceOf(address(_terminal), _projectId, JBTokenList.Native),
                _nativePayAmount - _nativeCurrencySurplusAllowance
                    - _toNative(_usdCurrencySurplusAllowance)
            );

            // Make sure the fee was paid correctly.
            assertEq(
                jbTerminalStore().balanceOf(address(_terminal), _FEE_PROJECT_ID, JBTokenList.Native),
                _nativeCurrencySurplusAllowance + _toNative(_usdCurrencySurplusAllowance)
                    - _beneficiaryNativeBalance
            );
            assertEq(address(_terminal).balance, _nativePayAmount - _beneficiaryNativeBalance);

            // Make sure the beneficiary got the expected number of tokens.
            assertEq(
                _tokens.totalBalanceOf(_projectOwner, _FEE_PROJECT_ID),
                _unreservedPortion(
                    PRBMath.mulDiv(
                        _nativeCurrencySurplusAllowance + _toNative(_usdCurrencySurplusAllowance)
                            - _beneficiaryNativeBalance,
                        _data.weight,
                        10 ** _NATIVE_DECIMALS
                    )
                )
            );
        } else {
            // Set the native token surplus allowance to 0 if it wasn't used.
            _usdCurrencySurplusAllowance = 0;
        }

        // Payout limits
        {
            // Revert if the payout limit is greater than the balance.
            if (_nativeCurrencyPayoutLimit > _nativePayAmount) {
                vm.expectRevert(abi.encodeWithSignature("INADEQUATE_TERMINAL_STORE_BALANCE()"));
                // Revert if there's no payout limit.
            } else if (_nativeCurrencyPayoutLimit == 0) {
                vm.expectRevert(abi.encodeWithSignature("PAYOUT_LIMIT_EXCEEDED()"));
            }

            // Pay out native tokens up to the payout limit. Since `splits[]` is empty, everything goes to project owner.
            _terminal.sendPayoutsOf({
                projectId: _projectId,
                amount: _nativeCurrencyPayoutLimit,
                currency: uint32(uint160(JBTokenList.Native)),
                token: JBTokenList.Native,
                minReturnedTokens: 0
            });

            uint256 _projectOwnerNativeBalance;

            // Check the received payout if one is expected.
            if (_nativeCurrencyPayoutLimit <= _nativePayAmount && _nativeCurrencyPayoutLimit != 0) {
                // Make sure the project owner received the funds that were paid out.
                _projectOwnerNativeBalance = (_nativeCurrencyPayoutLimit * JBConstants.MAX_FEE)
                    / (_terminal.FEE() + JBConstants.MAX_FEE);
                assertEq(_projectOwner.balance, _projectOwnerNativeBalance);
                assertEq(
                    jbTerminalStore().balanceOf(address(_terminal), _projectId, JBTokenList.Native),
                    _nativePayAmount - _nativeCurrencySurplusAllowance
                        - _toNative(_usdCurrencySurplusAllowance) - _nativeCurrencyPayoutLimit
                );

                // Make sure the fee was paid correctly.
                assertEq(
                    jbTerminalStore().balanceOf(
                        address(_terminal), _FEE_PROJECT_ID, JBTokenList.Native
                    ),
                    _nativeCurrencySurplusAllowance + _toNative(_usdCurrencySurplusAllowance)
                        - _beneficiaryNativeBalance + _nativeCurrencyPayoutLimit
                        - _projectOwnerNativeBalance
                );
                assertEq(
                    address(_terminal).balance,
                    _nativePayAmount - _beneficiaryNativeBalance - _projectOwnerNativeBalance
                );

                // Make sure the project owner got the expected number of tokens.
                // assertEq(_tokens.totalBalanceOf(_projectOwner, _FEE_PROJECT_ID), _unreservedPortion(PRBMath.mulDiv(_nativeCurrencySurplusAllowance + _toNative(_usdCurrencySurplusAllowance) - _beneficiaryNativeBalance + _nativeCurrencyPayoutLimit - _projectOwnerNativeBalance, _data.weight, 10 ** _NATIVE_DECIMALS)));
            }

            // Revert if the payout limit is greater than the balance.
            if (
                _nativeCurrencyPayoutLimit <= _nativePayAmount
                    && _toNative(_usdCurrencyPayoutLimit) + _nativeCurrencyPayoutLimit
                        > _nativePayAmount
            ) {
                vm.expectRevert(abi.encodeWithSignature("INADEQUATE_TERMINAL_STORE_BALANCE()"));
            } else if (
                _nativeCurrencyPayoutLimit > _nativePayAmount
                    && _toNative(_usdCurrencyPayoutLimit) > _nativePayAmount
            ) {
                vm.expectRevert(abi.encodeWithSignature("INADEQUATE_TERMINAL_STORE_BALANCE()"));
                // Revert if there's no payout limit.
            } else if (_usdCurrencyPayoutLimit == 0) {
                vm.expectRevert(abi.encodeWithSignature("PAYOUT_LIMIT_EXCEEDED()"));
            }

            // Pay out native tokens up to the payout limit. Since `splits[]` is empty, everything goes to project owner.
            _terminal.sendPayoutsOf({
                projectId: _projectId,
                amount: _usdCurrencyPayoutLimit,
                currency: uint32(uint160(address(_usdcToken))),
                token: JBTokenList.Native,
                minReturnedTokens: 0
            });

            // Check the received payout if one is expected.
            if (
                _toNative(_usdCurrencyPayoutLimit) + _nativeCurrencyPayoutLimit <= _nativePayAmount
                    && _usdCurrencyPayoutLimit > 0
            ) {
                // Make sure the project owner received the funds that were paid out.
                _projectOwnerNativeBalance += (
                    _toNative(_usdCurrencyPayoutLimit) * JBConstants.MAX_FEE
                ) / (_terminal.FEE() + JBConstants.MAX_FEE);
                assertEq(_projectOwner.balance, _projectOwnerNativeBalance);
                assertEq(
                    jbTerminalStore().balanceOf(address(_terminal), _projectId, JBTokenList.Native),
                    _nativePayAmount - _nativeCurrencySurplusAllowance
                        - _toNative(_usdCurrencySurplusAllowance) - _nativeCurrencyPayoutLimit
                        - _toNative(_usdCurrencyPayoutLimit)
                );

                // Make sure the fee was paid correctly.
                assertEq(
                    jbTerminalStore().balanceOf(
                        address(_terminal), _FEE_PROJECT_ID, JBTokenList.Native
                    ),
                    (
                        _nativeCurrencySurplusAllowance + _toNative(_usdCurrencySurplusAllowance)
                            - _beneficiaryNativeBalance
                    )
                        + (
                            _nativeCurrencyPayoutLimit + _toNative(_usdCurrencyPayoutLimit)
                                - _projectOwnerNativeBalance
                        )
                );
                assertEq(
                    address(_terminal).balance,
                    _nativePayAmount - _beneficiaryNativeBalance - _projectOwnerNativeBalance
                );
            }
        }

        // Keep a reference to the remaining native token surplus.
        uint256 _nativeSurplus = _nativeCurrencyPayoutLimit + _toNative(_usdCurrencyPayoutLimit)
            + _nativeCurrencySurplusAllowance + _toNative(_usdCurrencySurplusAllowance)
            >= _nativePayAmount
            ? 0
            : _nativePayAmount - _nativeCurrencyPayoutLimit - _toNative(_usdCurrencyPayoutLimit)
                - _nativeCurrencySurplusAllowance - _toNative(_usdCurrencySurplusAllowance);

        // Keep a reference to the remaining native token balance.
        uint256 _nativeBalance = _nativePayAmount - _nativeCurrencySurplusAllowance
            - _toNative(_usdCurrencySurplusAllowance);
        if (_nativeCurrencyPayoutLimit <= _nativePayAmount) {
            _nativeBalance -= _nativeCurrencyPayoutLimit;
            if (_toNative(_usdCurrencyPayoutLimit) + _nativeCurrencyPayoutLimit < _nativePayAmount)
            {
                _nativeBalance -= _toNative(_usdCurrencyPayoutLimit);
            }
        } else if (_toNative(_usdCurrencyPayoutLimit) <= _nativePayAmount) {
            _nativeBalance -= _toNative(_usdCurrencyPayoutLimit);
        }

        // Make sure it's correct.
        assertEq(
            jbTerminalStore().balanceOf(address(_terminal), _projectId, JBTokenList.Native),
            _nativeBalance
        );

        // Make sure the USDC surplus is correct.
        assertEq(
            jbTerminalStore().balanceOf(address(_terminal), _projectId, address(_usdcToken)),
            _usdcPayAmount
        );

        // Make sure the total token supply is correct.
        assertEq(
            _controller.totalTokenSupplyWithReservedTokensOf(_projectId),
            PRBMath.mulDiv(
                _beneficiaryTokenBalance,
                JBConstants.MAX_RESERVED_RATE,
                JBConstants.MAX_RESERVED_RATE - _metadata.reservedRate
            )
        );

        // Keep a reference to the amount of native tokens being reclaimed.
        uint256 _nativeReclaimAmount;

        vm.startPrank(_beneficiary);

        // If there's surplus.
        if (
            _toNative(
                PRBMath.mulDiv(_usdcPayAmount, 10 ** _NATIVE_DECIMALS, 10 ** _usdcToken.decimals())
            ) + _nativeSurplus > 0
        ) {
            // Get the expected amount reclaimed.
            _nativeReclaimAmount = PRBMath.mulDiv(
                PRBMath.mulDiv(
                    _toNative(
                        PRBMath.mulDiv(
                            _usdcPayAmount, 10 ** _NATIVE_DECIMALS, 10 ** _usdcToken.decimals()
                        )
                    ) + _nativeSurplus,
                    _beneficiaryTokenBalance,
                    PRBMath.mulDiv(
                        _beneficiaryTokenBalance,
                        JBConstants.MAX_RESERVED_RATE,
                        JBConstants.MAX_RESERVED_RATE - _metadata.reservedRate
                    )
                ),
                _metadata.redemptionRate
                    + PRBMath.mulDiv(
                        _beneficiaryTokenBalance,
                        JBConstants.MAX_REDEMPTION_RATE - _metadata.redemptionRate,
                        PRBMath.mulDiv(
                            _beneficiaryTokenBalance,
                            JBConstants.MAX_RESERVED_RATE,
                            JBConstants.MAX_RESERVED_RATE - _metadata.reservedRate
                        )
                    ),
                JBConstants.MAX_REDEMPTION_RATE
            );

            // If there is more to reclaim than there are native tokens in the tank.
            if (_nativeReclaimAmount > _nativeSurplus) {
                // Keep a reference to the amount to redeem for native tokens, a proportion of available surplus in native tokens.
                uint256 _tokenCountToRedeemForNative = PRBMath.mulDiv(
                    _beneficiaryTokenBalance,
                    _nativeSurplus,
                    _nativeSurplus
                        + _toNative(
                            PRBMath.mulDiv(
                                _usdcPayAmount, 10 ** _NATIVE_DECIMALS, 10 ** _usdcToken.decimals()
                            )
                        )
                );
                uint256 _tokenSupply = PRBMath.mulDiv(
                    _beneficiaryTokenBalance,
                    JBConstants.MAX_RESERVED_RATE,
                    JBConstants.MAX_RESERVED_RATE - _metadata.reservedRate
                );
                // Redeem native tokens from the surplus using only the `_beneficiary`'s tokens needed to clear the native token balance.
                _terminal.redeemTokensOf({
                    holder: _beneficiary,
                    projectId: _projectId,
                    count: _tokenCountToRedeemForNative,
                    token: JBTokenList.Native,
                    minReclaimed: 0,
                    beneficiary: payable(_beneficiary),
                    metadata: new bytes(0)
                });

                // Redeem USDC from the surplus using only the `_beneficiary`'s tokens needed to clear the USDC balance.
                _terminal.redeemTokensOf({
                    holder: _beneficiary,
                    projectId: _projectId,
                    count: _beneficiaryTokenBalance - _tokenCountToRedeemForNative,
                    token: address(_usdcToken),
                    minReclaimed: 0,
                    beneficiary: payable(_beneficiary),
                    metadata: new bytes(0)
                });

                _nativeReclaimAmount = PRBMath.mulDiv(
                    PRBMath.mulDiv(
                        _toNative(
                            PRBMath.mulDiv(
                                _usdcPayAmount, 10 ** _NATIVE_DECIMALS, 10 ** _usdcToken.decimals()
                            )
                        ) + _nativeSurplus,
                        _tokenCountToRedeemForNative,
                        _tokenSupply
                    ),
                    _metadata.redemptionRate
                        + PRBMath.mulDiv(
                            _tokenCountToRedeemForNative,
                            JBConstants.MAX_REDEMPTION_RATE - _metadata.redemptionRate,
                            _tokenSupply
                        ),
                    JBConstants.MAX_REDEMPTION_RATE
                );

                uint256 _usdcReclaimAmount = PRBMath.mulDiv(
                    PRBMath.mulDiv(
                        _usdcPayAmount
                            + _toUsd(
                                PRBMath.mulDiv(
                                    _nativeSurplus - _nativeReclaimAmount,
                                    10 ** _usdcToken.decimals(),
                                    10 ** _NATIVE_DECIMALS
                                )
                            ),
                        _beneficiaryTokenBalance - _tokenCountToRedeemForNative,
                        _tokenSupply - _tokenCountToRedeemForNative
                    ),
                    _metadata.redemptionRate
                        + PRBMath.mulDiv(
                            _beneficiaryTokenBalance - _tokenCountToRedeemForNative,
                            JBConstants.MAX_REDEMPTION_RATE - _metadata.redemptionRate,
                            _tokenSupply - _tokenCountToRedeemForNative
                        ),
                    JBConstants.MAX_REDEMPTION_RATE
                );

                assertEq(
                    jbTerminalStore().balanceOf(address(_terminal), _projectId, address(_usdcToken)),
                    _usdcPayAmount - _usdcReclaimAmount
                );

                uint256 _usdcFeeAmount = _usdcReclaimAmount
                    - _usdcReclaimAmount * JBConstants.MAX_FEE / (_terminal.FEE() + JBConstants.MAX_FEE);
                assertEq(_usdcToken.balanceOf(_beneficiary), _usdcReclaimAmount - _usdcFeeAmount);

                // Make sure the fee was paid correctly.
                assertEq(
                    jbTerminalStore().balanceOf(
                        address(_terminal), _FEE_PROJECT_ID, address(_usdcToken)
                    ),
                    _usdcFeeAmount
                );
                assertEq(
                    _usdcToken.balanceOf(address(_terminal)),
                    _usdcPayAmount - _usdcReclaimAmount + _usdcFeeAmount
                );
            } else {
                // Reclaim native tokens from the surplus by redeeming all of the `_beneficiary`'s tokens.
                _terminal.redeemTokensOf({
                    holder: _beneficiary,
                    projectId: _projectId,
                    count: _beneficiaryTokenBalance,
                    token: JBTokenList.Native,
                    minReclaimed: 0,
                    beneficiary: payable(_beneficiary),
                    metadata: new bytes(0)
                });
            }
            // Burn the tokens.
        } else {
            _terminal.redeemTokensOf({
                holder: _beneficiary,
                projectId: _projectId,
                count: _beneficiaryTokenBalance,
                token: address(_usdcToken),
                minReclaimed: 0,
                beneficiary: payable(_beneficiary),
                metadata: new bytes(0)
            });
        }
        vm.stopPrank();

        // Make sure the balance is adjusted by the reclaim amount.
        assertEq(
            jbTerminalStore().balanceOf(address(_terminal), _projectId, JBTokenList.Native),
            _nativeBalance - _nativeReclaimAmount
        );
    }

    // Project 2 accepts native tokens into `_terminal` and USDC into `_terminal2`.
    // Project 1 accepts USDC and native token fees into `_terminal`.
    function testFuzzMultiTerminalAllowance(
        uint224 _nativeCurrencySurplusAllowance,
        uint224 _nativeCurrencyPayoutLimit,
        uint256 _nativePayAmount,
        uint224 _usdCurrencySurplusAllowance,
        uint224 _usdCurrencyPayoutLimit,
        uint256 _usdcPayAmount
    ) public {
        // Make sure the amount of native tokens to pay is bounded.
        _nativePayAmount = bound(_nativePayAmount, 0, 1_000_000 * 10 ** _NATIVE_DECIMALS);
        _usdcPayAmount = bound(_usdcPayAmount, 0, 1_000_000 * 10 ** _usdcToken.decimals());
        _usdCurrencyPayoutLimit = uint224(
            bound(
                _usdCurrencyPayoutLimit,
                0,
                type(uint224).max / 10 ** (_NATIVE_DECIMALS - _usdcToken.decimals())
            )
        );

        // Make sure the values don't overflow the registry.
        unchecked {
            vm.assume(
                _nativeCurrencySurplusAllowance + _nativeCurrencyPayoutLimit
                    >= _nativeCurrencySurplusAllowance
                    && _nativeCurrencySurplusAllowance + _nativeCurrencyPayoutLimit
                        >= _nativeCurrencyPayoutLimit
            );
            vm.assume(
                _usdCurrencySurplusAllowance + _usdCurrencyPayoutLimit
                    >= _usdCurrencySurplusAllowance
                    && _usdCurrencySurplusAllowance + _usdCurrencyPayoutLimit >= _usdCurrencyPayoutLimit
            );
        }

        {
            // Package up the limits for the given terminal.
            JBFundAccessLimitGroup[] memory _fundAccessLimitGroup = new JBFundAccessLimitGroup[](2);

            // Specify payout limits.
            JBCurrencyAmount[] memory _payoutLimits1 = new JBCurrencyAmount[](1);
            JBCurrencyAmount[] memory _payoutLimits2 = new JBCurrencyAmount[](1);
            _payoutLimits1[0] = JBCurrencyAmount({
                amount: _nativeCurrencyPayoutLimit,
                currency: uint32(uint160(JBTokenList.Native))
            });
            _payoutLimits2[0] = JBCurrencyAmount({
                amount: _usdCurrencyPayoutLimit,
                currency: uint32(uint160(address(_usdcToken)))
            });

            // Specify surplus allowances.
            JBCurrencyAmount[] memory _surplusAllowances1 = new JBCurrencyAmount[](1);
            JBCurrencyAmount[] memory _surplusAllowances2 = new JBCurrencyAmount[](1);
            _surplusAllowances1[0] = JBCurrencyAmount({
                amount: _nativeCurrencySurplusAllowance,
                currency: uint32(uint160(JBTokenList.Native))
            });
            _surplusAllowances2[0] = JBCurrencyAmount({
                amount: _usdCurrencySurplusAllowance,
                currency: uint32(uint160(address(_usdcToken)))
            });

            _fundAccessLimitGroup[0] = JBFundAccessLimitGroup({
                terminal: address(_terminal),
                token: JBTokenList.Native,
                payoutLimits: _payoutLimits1,
                surplusAllowances: _surplusAllowances1
            });

            _fundAccessLimitGroup[1] = JBFundAccessLimitGroup({
                terminal: address(_terminal2),
                token: address(_usdcToken),
                payoutLimits: _payoutLimits2,
                surplusAllowances: _surplusAllowances2
            });

            // Package up the ruleset configuration.
            JBRulesetConfig[] memory _rulesetConfigurations = new JBRulesetConfig[](1);
            _rulesetConfigurations[0].mustStartAtOrAfter = 0;
            _rulesetConfigurations[0].data = _data;
            _rulesetConfigurations[0].metadata = _metadata;
            _rulesetConfigurations[0].splitGroups = new JBSplitGroup[](0);
            _rulesetConfigurations[0].fundAccessLimitGroup = _fundAccessLimitGroup;

            JBTerminalConfig[] memory _terminalConfigurations1 = new JBTerminalConfig[](1);
            JBTerminalConfig[] memory _terminalConfigurations2 = new JBTerminalConfig[](2);
            JBAccountingContextConfig[] memory _accountingContextConfigs1 =
                new JBAccountingContextConfig[](2);
            JBAccountingContextConfig[] memory _accountingContextConfigs2 =
                new JBAccountingContextConfig[](1);
            JBAccountingContextConfig[] memory _accountingContextConfigs3 =
                new JBAccountingContextConfig[](1);
            _accountingContextConfigs1[0] = JBAccountingContextConfig({
                token: JBTokenList.Native,
                standard: JBTokenStandards.NATIVE
            });
            _accountingContextConfigs1[1] = JBAccountingContextConfig({
                token: address(_usdcToken),
                standard: JBTokenStandards.ERC20
            });
            _accountingContextConfigs2[0] = JBAccountingContextConfig({
                token: JBTokenList.Native,
                standard: JBTokenStandards.NATIVE
            });
            _accountingContextConfigs3[0] = JBAccountingContextConfig({
                token: address(_usdcToken),
                standard: JBTokenStandards.ERC20
            });

            // Fee takes USDC and native token in same terminal.
            _terminalConfigurations1[0] = JBTerminalConfig({
                terminal: _terminal,
                accountingContextConfigs: _accountingContextConfigs1
            });
            _terminalConfigurations2[0] = JBTerminalConfig({
                terminal: _terminal,
                accountingContextConfigs: _accountingContextConfigs2
            });
            _terminalConfigurations2[1] = JBTerminalConfig({
                terminal: _terminal2,
                accountingContextConfigs: _accountingContextConfigs3
            });

            // Create a first project to collect fees.
            _controller.launchProjectFor({
<<<<<<< HEAD
                owner: address(420), // Random.
                projectMetadata: JBProjectMetadata({content: "whatever", domain: 0}),
                rulesetConfigurations: _rulesetConfigurations, // Use the same ruleset configurations.
                terminalConfigurations: _terminalConfigurations1, // Set terminals to receive fees.
=======
                owner: address(420), // random
                projectMetadata: "whatever",
                fundingCycleConfigurations: _cycleConfigurations, // use the same cycle configs
                terminalConfigurations: _terminalConfigurations1, // set terminals where fees will be received
>>>>>>> 4160eabf
                memo: ""
            });

            // Create the project to test.
            _projectId = _controller.launchProjectFor({
                owner: _projectOwner,
<<<<<<< HEAD
                projectMetadata: JBProjectMetadata({content: "myIPFSHash", domain: 1}),
                rulesetConfigurations: _rulesetConfigurations,
=======
                projectMetadata: "myIPFSHash",
                fundingCycleConfigurations: _cycleConfigurations,
>>>>>>> 4160eabf
                terminalConfigurations: _terminalConfigurations2,
                memo: ""
            });
        }

        // Add a price feed to convert from native token to USD currencies.
        {
            vm.startPrank(_projectOwner);
            MockPriceFeed _priceFeedNativeUsd =
                new MockPriceFeed(_USD_PRICE_PER_NATIVE, _PRICE_FEED_DECIMALS);
            vm.label(address(_priceFeedNativeUsd), "Mock Price Feed Native-USDC");

            _prices.addPriceFeedFor({
                projectId: 0,
                pricingCurrency: uint32(uint160(address(_usdcToken))),
                unitCurrency: uint32(uint160(JBTokenList.Native)),
                priceFeed: _priceFeedNativeUsd
            });

            vm.stopPrank();
        }

        // Make a payment to the project to give it a starting balance. Send the tokens to the `_beneficiary`.
        _terminal.pay{value: _nativePayAmount}({
            projectId: _projectId,
            amount: _nativePayAmount,
            token: JBTokenList.Native,
            beneficiary: _beneficiary,
            minReturnedTokens: 0,
            memo: "",
            metadata: new bytes(0)
        });

        // Make sure the beneficiary got the expected number of tokens from the native token payment.
        uint256 _beneficiaryTokenBalance = _unreservedPortion(
            PRBMath.mulDiv(_nativePayAmount, _data.weight, 10 ** _NATIVE_DECIMALS)
        );
        assertEq(_tokens.totalBalanceOf(_beneficiary, _projectId), _beneficiaryTokenBalance);
        // Mint USDC to this contract.
        _usdcToken.mint(address(this), _usdcPayAmount);

        // Allow the terminal to spend the USDC.
        _usdcToken.approve(address(_terminal2), _usdcPayAmount);

        // Make a payment to the project to give it a starting balance. Send the tokens to the `_beneficiary`.
        _terminal2.pay({
            projectId: _projectId,
            amount: _usdcPayAmount,
            token: address(_usdcToken),
            beneficiary: _beneficiary,
            minReturnedTokens: 0,
            memo: "",
            metadata: new bytes(0)
        });

        // Make sure the terminal holds the full native token balance.
        assertEq(
            jbTerminalStore().balanceOf(address(_terminal), _projectId, JBTokenList.Native),
            _nativePayAmount
        );
        // Make sure the USDC is accounted for.
        assertEq(
            jbTerminalStore().balanceOf(address(_terminal2), _projectId, address(_usdcToken)),
            _usdcPayAmount
        );
        assertEq(_usdcToken.balanceOf(address(_terminal2)), _usdcPayAmount);

        {
            // Convert the USD amount to a native token amount, by way of the current weight used for issuance.
            uint256 _usdWeightedPayAmountConvertedToNative = PRBMath.mulDiv(
                _usdcPayAmount,
                _data.weight,
                PRBMath.mulDiv(
                    _USD_PRICE_PER_NATIVE, 10 ** _usdcToken.decimals(), 10 ** _PRICE_FEED_DECIMALS
                )
            );

            // Make sure the beneficiary got the expected number of tokens from the USDC payment.
            _beneficiaryTokenBalance += _unreservedPortion(_usdWeightedPayAmountConvertedToNative);
            assertEq(_tokens.totalBalanceOf(_beneficiary, _projectId), _beneficiaryTokenBalance);
        }

        // Revert if there's no native token allowance.
        if (_nativeCurrencySurplusAllowance == 0) {
            vm.expectRevert(abi.encodeWithSignature("INADEQUATE_CONTROLLER_ALLOWANCE()"));
        } else if (_nativeCurrencySurplusAllowance + _nativeCurrencyPayoutLimit > _nativePayAmount)
        {
            vm.expectRevert(abi.encodeWithSignature("INADEQUATE_TERMINAL_STORE_BALANCE()"));
        }

        // Use the full native token surplus allowance.
        vm.prank(_projectOwner);
        _terminal.useAllowanceOf({
            projectId: _projectId,
            amount: _nativeCurrencySurplusAllowance,
            currency: uint32(uint160(JBTokenList.Native)),
            token: JBTokenList.Native,
            minReturnedTokens: 0,
            beneficiary: payable(_beneficiary),
            memo: "MEMO"
        });

        // Keep a reference to the beneficiary's native token balance.
        uint256 _beneficiaryNativeBalance;

        // Check the collected balance if one is expected.
        if (_nativeCurrencySurplusAllowance + _nativeCurrencyPayoutLimit <= _nativePayAmount) {
            // Make sure the beneficiary received the funds and that they are no longer in the terminal.
            _beneficiaryNativeBalance = PRBMath.mulDiv(
                _nativeCurrencySurplusAllowance,
                JBConstants.MAX_FEE,
                JBConstants.MAX_FEE + _terminal.FEE()
            );
            assertEq(_beneficiary.balance, _beneficiaryNativeBalance);
            assertEq(
                jbTerminalStore().balanceOf(address(_terminal), _projectId, JBTokenList.Native),
                _nativePayAmount - _nativeCurrencySurplusAllowance
            );

            // Make sure the fee was paid correctly.
            assertEq(
                jbTerminalStore().balanceOf(address(_terminal), _FEE_PROJECT_ID, JBTokenList.Native),
                _nativeCurrencySurplusAllowance - _beneficiaryNativeBalance
            );
            assertEq(address(_terminal).balance, _nativePayAmount - _beneficiaryNativeBalance);

            // Make sure the beneficiary got the expected number of tokens.
            assertEq(
                _tokens.totalBalanceOf(_projectOwner, _FEE_PROJECT_ID),
                _unreservedPortion(
                    PRBMath.mulDiv(
                        _nativeCurrencySurplusAllowance - _beneficiaryNativeBalance,
                        _data.weight,
                        10 ** _NATIVE_DECIMALS
                    )
                )
            );
        } else {
            // Set the native token surplus allowance to 0 if it wasn't used.
            _nativeCurrencySurplusAllowance = 0;
        }

        // Revert if there's no native token allowance.
        if (_usdCurrencySurplusAllowance == 0) {
            vm.expectRevert(abi.encodeWithSignature("INADEQUATE_CONTROLLER_ALLOWANCE()"));
            // Revert if the USD surplus allowance resolved to native tokens is greater than 0, and there is sufficient surplus to pull from including what was already pulled from.
        } else if (_usdCurrencySurplusAllowance + _usdCurrencyPayoutLimit > _usdcPayAmount) {
            vm.expectRevert(abi.encodeWithSignature("INADEQUATE_TERMINAL_STORE_BALANCE()"));
        }

        // Use the full native token surplus allowance.
        vm.prank(_projectOwner);
        _terminal2.useAllowanceOf({
            projectId: _projectId,
            amount: _usdCurrencySurplusAllowance,
            currency: uint32(uint160(address(_usdcToken))),
            token: address(_usdcToken),
            minReturnedTokens: 0,
            beneficiary: payable(_beneficiary),
            memo: "MEMO"
        });

        // Keep a reference to the beneficiary's USDC balance.
        uint256 _beneficiaryUsdcBalance;

        // Check the collected balance if one is expected.
        if (_usdCurrencySurplusAllowance + _usdCurrencyPayoutLimit <= _usdcPayAmount) {
            // Make sure the beneficiary received the funds and that they are no longer in the terminal.
            _beneficiaryUsdcBalance += PRBMath.mulDiv(
                _usdCurrencySurplusAllowance,
                JBConstants.MAX_FEE,
                JBConstants.MAX_FEE + _terminal.FEE()
            );
            assertEq(_usdcToken.balanceOf(_beneficiary), _beneficiaryUsdcBalance);
            assertEq(
                jbTerminalStore().balanceOf(address(_terminal2), _projectId, address(_usdcToken)),
                _usdcPayAmount - _usdCurrencySurplusAllowance
            );

            // Make sure the fee was paid correctly.
            assertEq(
                jbTerminalStore().balanceOf(
                    address(_terminal), _FEE_PROJECT_ID, address(_usdcToken)
                ),
                _usdCurrencySurplusAllowance - _beneficiaryUsdcBalance
            );
            assertEq(
                _usdcToken.balanceOf(address(_terminal2)),
                _usdcPayAmount - _usdCurrencySurplusAllowance
            );
            assertEq(
                _usdcToken.balanceOf(address(_terminal)),
                _usdCurrencySurplusAllowance - _beneficiaryUsdcBalance
            );

            // Make sure the beneficiary got the expected number of tokens.
            assertEq(
                _tokens.totalBalanceOf(_projectOwner, _FEE_PROJECT_ID),
                _unreservedPortion(
                    PRBMath.mulDiv(
                        _nativeCurrencySurplusAllowance
                            + _toNative(
                                PRBMath.mulDiv(
                                    _usdCurrencySurplusAllowance,
                                    10 ** _NATIVE_DECIMALS,
                                    10 ** _usdcToken.decimals()
                                )
                            ) - _beneficiaryNativeBalance
                            - _toNative(
                                PRBMath.mulDiv(
                                    _beneficiaryUsdcBalance,
                                    10 ** _NATIVE_DECIMALS,
                                    10 ** _usdcToken.decimals()
                                )
                            ),
                        _data.weight,
                        10 ** _NATIVE_DECIMALS
                    )
                )
            );
        } else {
            // Set the native token surplus allowance to 0 if it wasn't used.
            _usdCurrencySurplusAllowance = 0;
        }

        // Payout limits
        {
            // Revert if the payout limit is greater than the balance.
            if (_nativeCurrencyPayoutLimit > _nativePayAmount) {
                vm.expectRevert(abi.encodeWithSignature("INADEQUATE_TERMINAL_STORE_BALANCE()"));
                // Revert if there's no payout limit.
            } else if (_nativeCurrencyPayoutLimit == 0) {
                vm.expectRevert(abi.encodeWithSignature("PAYOUT_LIMIT_EXCEEDED()"));
            }

            // Pay out native tokens up to the payout limit. Since `splits[]` is empty, everything goes to project owner.
            _terminal.sendPayoutsOf({
                projectId: _projectId,
                amount: _nativeCurrencyPayoutLimit,
                currency: uint32(uint160(JBTokenList.Native)),
                token: JBTokenList.Native,
                minReturnedTokens: 0
            });

            uint256 _projectOwnerNativeBalance;

            // Check the received payout if one is expected.
            if (_nativeCurrencyPayoutLimit <= _nativePayAmount && _nativeCurrencyPayoutLimit != 0) {
                // Make sure the project owner received the funds that were paid out.
                _projectOwnerNativeBalance = (_nativeCurrencyPayoutLimit * JBConstants.MAX_FEE)
                    / (_terminal.FEE() + JBConstants.MAX_FEE);
                assertEq(_projectOwner.balance, _projectOwnerNativeBalance);
                assertEq(
                    jbTerminalStore().balanceOf(address(_terminal), _projectId, JBTokenList.Native),
                    _nativePayAmount - _nativeCurrencySurplusAllowance - _nativeCurrencyPayoutLimit
                );

                // Make sure the fee was paid correctly.
                assertEq(
                    jbTerminalStore().balanceOf(
                        address(_terminal), _FEE_PROJECT_ID, JBTokenList.Native
                    ),
                    _nativeCurrencySurplusAllowance - _beneficiaryNativeBalance
                        + _nativeCurrencyPayoutLimit - _projectOwnerNativeBalance
                );
                assertEq(
                    address(_terminal).balance,
                    _nativePayAmount - _beneficiaryNativeBalance - _projectOwnerNativeBalance
                );

                // Make sure the project owner got the expected number of tokens.
                // assertEq(_tokens.totalBalanceOf(_projectOwner, _FEE_PROJECT_ID), _unreservedPortion(PRBMath.mulDiv(_nativeCurrencySurplusAllowance + _toNative(_usdCurrencySurplusAllowance) - _beneficiaryNativeBalance + _nativeCurrencyPayoutLimit - _projectOwnerNativeBalance, _data.weight, 10 ** _NATIVE_DECIMALS)));
            }

            // Revert if the payout limit is greater than the balance.
            if (_usdCurrencyPayoutLimit > _usdcPayAmount) {
                vm.expectRevert(abi.encodeWithSignature("INADEQUATE_TERMINAL_STORE_BALANCE()"));
                // Revert if there's no payout limit.
            } else if (_usdCurrencyPayoutLimit == 0) {
                vm.expectRevert(abi.encodeWithSignature("PAYOUT_LIMIT_EXCEEDED()"));
            }

            // Pay out native tokens up to the payout limit. Since `splits[]` is empty, everything goes to project owner.
            _terminal2.sendPayoutsOf({
                projectId: _projectId,
                amount: _usdCurrencyPayoutLimit,
                currency: uint32(uint160(address(_usdcToken))),
                token: address(_usdcToken),
                minReturnedTokens: 0
            });

            uint256 _projectOwnerUsdcBalance;

            // Check the received payout if one is expected.
            if (_usdCurrencyPayoutLimit <= _usdcPayAmount && _usdCurrencyPayoutLimit != 0) {
                // Make sure the project owner received the funds that were paid out.
                _projectOwnerUsdcBalance = (_usdCurrencyPayoutLimit * JBConstants.MAX_FEE)
                    / (_terminal.FEE() + JBConstants.MAX_FEE);
                assertEq(_usdcToken.balanceOf(_projectOwner), _projectOwnerUsdcBalance);
                assertEq(
                    jbTerminalStore().balanceOf(
                        address(_terminal2), _projectId, address(_usdcToken)
                    ),
                    _usdcPayAmount - _usdCurrencySurplusAllowance - _usdCurrencyPayoutLimit
                );

                // Make sure the fee was paid correctly.
                assertEq(
                    jbTerminalStore().balanceOf(
                        address(_terminal), _FEE_PROJECT_ID, address(_usdcToken)
                    ),
                    _usdCurrencySurplusAllowance - _beneficiaryUsdcBalance + _usdCurrencyPayoutLimit
                        - _projectOwnerUsdcBalance
                );
                assertEq(
                    _usdcToken.balanceOf(address(_terminal2)),
                    _usdcPayAmount - _usdCurrencySurplusAllowance - _usdCurrencyPayoutLimit
                );
                assertEq(
                    _usdcToken.balanceOf(address(_terminal)),
                    _usdCurrencySurplusAllowance + _usdCurrencyPayoutLimit - _beneficiaryUsdcBalance
                        - _projectOwnerUsdcBalance
                );
            }
        }

        // Keep a reference to the remaining native token surplus.
        uint256 _nativeSurplus = _nativeCurrencyPayoutLimit + _nativeCurrencySurplusAllowance
            >= _nativePayAmount
            ? 0
            : _nativePayAmount - _nativeCurrencyPayoutLimit - _nativeCurrencySurplusAllowance;

        uint256 _usdcSurplus = _usdCurrencyPayoutLimit + _usdCurrencySurplusAllowance
            >= _usdcPayAmount
            ? 0
            : _usdcPayAmount - _usdCurrencyPayoutLimit - _usdCurrencySurplusAllowance;

        // Keep a reference to the remaining native token balance.
        uint256 _usdcBalanceInTerminal = _usdcPayAmount - _usdCurrencySurplusAllowance;

        if (_usdCurrencyPayoutLimit <= _usdcPayAmount) {
            _usdcBalanceInTerminal -= _usdCurrencyPayoutLimit;
        }

        assertEq(_usdcToken.balanceOf(address(_terminal2)), _usdcBalanceInTerminal);

        // Make sure the total token supply is correct.
        assertEq(
            jbController().totalTokenSupplyWithReservedTokensOf(_projectId),
            PRBMath.mulDiv(
                _beneficiaryTokenBalance,
                JBConstants.MAX_RESERVED_RATE,
                JBConstants.MAX_RESERVED_RATE - _metadata.reservedRate
            )
        );

        // Keep a reference to the amount of native tokens being reclaimed.
        uint256 _nativeReclaimAmount;

        vm.startPrank(_beneficiary);

        // If there's native token surplus.
        if (
            _nativeSurplus
                + _toNative(
                    PRBMath.mulDiv(_usdcSurplus, 10 ** _NATIVE_DECIMALS, 10 ** _usdcToken.decimals())
                ) > 0
        ) {
            // Get the expected amount reclaimed.
            _nativeReclaimAmount = PRBMath.mulDiv(
                PRBMath.mulDiv(
                    _nativeSurplus
                        + _toNative(
                            PRBMath.mulDiv(
                                _usdcSurplus, 10 ** _NATIVE_DECIMALS, 10 ** _usdcToken.decimals()
                            )
                        ),
                    _beneficiaryTokenBalance,
                    PRBMath.mulDiv(
                        _beneficiaryTokenBalance,
                        JBConstants.MAX_RESERVED_RATE,
                        JBConstants.MAX_RESERVED_RATE - _metadata.reservedRate
                    )
                ),
                _metadata.redemptionRate
                    + PRBMath.mulDiv(
                        _beneficiaryTokenBalance,
                        JBConstants.MAX_REDEMPTION_RATE - _metadata.redemptionRate,
                        PRBMath.mulDiv(
                            _beneficiaryTokenBalance,
                            JBConstants.MAX_RESERVED_RATE,
                            JBConstants.MAX_RESERVED_RATE - _metadata.reservedRate
                        )
                    ),
                JBConstants.MAX_REDEMPTION_RATE
            );

            // If there is more to reclaim than there are native tokens in the tank.
            if (_nativeReclaimAmount > _nativeSurplus) {
                uint256 _usdcReclaimAmount;
                {
                    // Keep a reference to the amount of project tokens to redeem for native tokens, a proportion of available native token surplus.
                    uint256 _tokenCountToRedeemForNative = PRBMath.mulDiv(
                        _beneficiaryTokenBalance,
                        _nativeSurplus,
                        _nativeSurplus
                            + _toNative(
                                PRBMath.mulDiv(
                                    _usdcSurplus, 10 ** _NATIVE_DECIMALS, 10 ** _usdcToken.decimals()
                                )
                            )
                    );
                    uint256 _tokenSupply = PRBMath.mulDiv(
                        _beneficiaryTokenBalance,
                        JBConstants.MAX_RESERVED_RATE,
                        JBConstants.MAX_RESERVED_RATE - _metadata.reservedRate
                    );
                    // Redeem native tokens from the surplus using only the `_beneficiary`'s tokens needed to clear the native token balance.
                    _terminal.redeemTokensOf({
                        holder: _beneficiary,
                        projectId: _projectId,
                        count: _tokenCountToRedeemForNative,
                        token: JBTokenList.Native,
                        minReclaimed: 0,
                        beneficiary: payable(_beneficiary),
                        metadata: new bytes(0)
                    });

                    // Redeem USDC from the surplus using only the `_beneficiary`'s tokens needed to clear the USDC balance.
                    _terminal2.redeemTokensOf({
                        holder: _beneficiary,
                        projectId: _projectId,
                        count: _beneficiaryTokenBalance - _tokenCountToRedeemForNative,
                        token: address(_usdcToken),
                        minReclaimed: 0,
                        beneficiary: payable(_beneficiary),
                        metadata: new bytes(0)
                    });

                    _nativeReclaimAmount = PRBMath.mulDiv(
                        PRBMath.mulDiv(
                            _nativeSurplus
                                + _toNative(
                                    PRBMath.mulDiv(
                                        _usdcSurplus,
                                        10 ** _NATIVE_DECIMALS,
                                        10 ** _usdcToken.decimals()
                                    )
                                ),
                            _tokenCountToRedeemForNative,
                            _tokenSupply
                        ),
                        _metadata.redemptionRate
                            + PRBMath.mulDiv(
                                _tokenCountToRedeemForNative,
                                JBConstants.MAX_REDEMPTION_RATE - _metadata.redemptionRate,
                                _tokenSupply
                            ),
                        JBConstants.MAX_REDEMPTION_RATE
                    );
                    _usdcReclaimAmount = PRBMath.mulDiv(
                        PRBMath.mulDiv(
                            _usdcSurplus
                                + _toUsd(
                                    PRBMath.mulDiv(
                                        _nativeSurplus - _nativeReclaimAmount,
                                        10 ** _usdcToken.decimals(),
                                        10 ** _NATIVE_DECIMALS
                                    )
                                ),
                            _beneficiaryTokenBalance - _tokenCountToRedeemForNative,
                            _tokenSupply - _tokenCountToRedeemForNative
                        ),
                        _metadata.redemptionRate
                            + PRBMath.mulDiv(
                                _beneficiaryTokenBalance - _tokenCountToRedeemForNative,
                                JBConstants.MAX_REDEMPTION_RATE - _metadata.redemptionRate,
                                _tokenSupply - _tokenCountToRedeemForNative
                            ),
                        JBConstants.MAX_REDEMPTION_RATE
                    );
                }

                assertEq(
                    jbTerminalStore().balanceOf(
                        address(_terminal2), _projectId, address(_usdcToken)
                    ),
                    _usdcSurplus - _usdcReclaimAmount
                );

                uint256 _usdcFeeAmount = _usdcReclaimAmount
                    - _usdcReclaimAmount * JBConstants.MAX_FEE / (_terminal.FEE() + JBConstants.MAX_FEE);

                _beneficiaryUsdcBalance += _usdcReclaimAmount - _usdcFeeAmount;
                assertEq(_usdcToken.balanceOf(_beneficiary), _beneficiaryUsdcBalance);

                assertEq(
                    _usdcToken.balanceOf(address(_terminal2)),
                    _usdcBalanceInTerminal - _usdcReclaimAmount
                );

                // Only the fees left.
                assertEq(
                    _usdcToken.balanceOf(address(_terminal)),
                    _usdcPayAmount - _usdcToken.balanceOf(address(_terminal2))
                        - _usdcToken.balanceOf(_beneficiary) - _usdcToken.balanceOf(_projectOwner)
                );
            } else {
                // Reclaim native tokens from the surplus by redeeming all of the `_beneficiary`'s tokens.
                _terminal.redeemTokensOf({
                    holder: _beneficiary,
                    projectId: _projectId,
                    count: _beneficiaryTokenBalance,
                    token: JBTokenList.Native,
                    minReclaimed: 0,
                    beneficiary: payable(_beneficiary),
                    metadata: new bytes(0)
                });
            }
            // Burn the tokens.
        } else {
            _terminal2.redeemTokensOf({
                holder: _beneficiary,
                projectId: _projectId,
                count: _beneficiaryTokenBalance,
                token: address(_usdcToken),
                minReclaimed: 0,
                beneficiary: payable(_beneficiary),
                metadata: new bytes(0)
            });
        }
        vm.stopPrank();

        // Keep a reference to the remaining native token balance.
        uint256 _projectNativeBalance = _nativePayAmount - _nativeCurrencySurplusAllowance;
        if (_nativeCurrencyPayoutLimit <= _nativePayAmount) {
            _projectNativeBalance -= _nativeCurrencyPayoutLimit;
        }

        // Make sure the balance is adjusted by the reclaim amount.
        assertEq(
            jbTerminalStore().balanceOf(address(_terminal), _projectId, JBTokenList.Native),
            _projectNativeBalance - _nativeReclaimAmount
        );
    }

    function _toNative(uint256 _usdVal) internal pure returns (uint256) {
        return PRBMath.mulDiv(_usdVal, 10 ** _PRICE_FEED_DECIMALS, _USD_PRICE_PER_NATIVE);
    }

    function _toUsd(uint256 _nativeVal) internal pure returns (uint256) {
        return PRBMath.mulDiv(_nativeVal, _USD_PRICE_PER_NATIVE, 10 ** _PRICE_FEED_DECIMALS);
    }

    function _unreservedPortion(uint256 _fullPortion) internal view returns (uint256) {
        return PRBMath.mulDiv(
            _fullPortion,
            JBConstants.MAX_RESERVED_RATE - _metadata.reservedRate,
            JBConstants.MAX_RESERVED_RATE
        );
    }
}<|MERGE_RESOLUTION|>--- conflicted
+++ resolved
@@ -47,26 +47,13 @@
             approvalHook: IJBRulesetApprovalHook(address(0))
         });
 
-<<<<<<< HEAD
         _metadata = JBRulesetMetadata({
-            global: JBGlobalRulesetMetadata({
-                allowSetTerminals: false,
-                allowSetController: false,
-                pauseTransfers: false
-            }),
-=======
-        _metadata = JBFundingCycleMetadata({
->>>>>>> 4160eabf
             reservedRate: JBConstants.MAX_RESERVED_RATE / 2, //50%
             redemptionRate: JBConstants.MAX_REDEMPTION_RATE / 2, //50%
             baseCurrency: uint32(uint160(JBTokenList.Native)),
             pausePay: false,
-<<<<<<< HEAD
+            pauseTokenCreditTransfers: false,
             allowDiscretionaryMinting: false,
-=======
-            pauseTokenCreditTransfers: false,
-            allowMinting: false,
->>>>>>> 4160eabf
             allowTerminalMigration: false,
             allowSetTerminals: false,
             allowControllerMigration: false,
@@ -134,30 +121,18 @@
 
             // Create a first project to collect fees.
             _controller.launchProjectFor({
-<<<<<<< HEAD
                 owner: address(420), // Random.
-                projectMetadata: JBProjectMetadata({content: "whatever", domain: 0}),
+                projectMetadata: "whatever",
                 rulesetConfigurations: _rulesetConfigurations,
                 terminalConfigurations: _terminalConfigurations, // Set terminals to receive fees.
-=======
-                owner: address(420), // random
-                projectMetadata: "whatever",
-                fundingCycleConfigurations: _cycleConfigurations,
-                terminalConfigurations: _terminalConfigurations, // set terminals where fees will be received
->>>>>>> 4160eabf
                 memo: ""
             });
 
             // Create the project to test.
             _projectId = _controller.launchProjectFor({
                 owner: _projectOwner,
-<<<<<<< HEAD
-                projectMetadata: JBProjectMetadata({content: "myIPFSHash", domain: 1}),
+                projectMetadata: "myIPFSHash",
                 rulesetConfigurations: _rulesetConfigurations,
-=======
-                projectMetadata: "myIPFSHash",
-                fundingCycleConfigurations: _cycleConfigurations,
->>>>>>> 4160eabf
                 terminalConfigurations: _terminalConfigurations,
                 memo: ""
             });
@@ -394,30 +369,18 @@
 
             // Create a project to collect fees.
             _controller.launchProjectFor({
-<<<<<<< HEAD
                 owner: address(420), // Random.
-                projectMetadata: JBProjectMetadata({content: "whatever", domain: 0}),
+                projectMetadata: "whatever",
                 rulesetConfigurations: _rulesetConfigurations, // Use the same ruleset configurations.
                 terminalConfigurations: _terminalConfigurations, // set the terminals where fees will be received
-=======
-                owner: address(420), // random
-                projectMetadata: "whatever",
-                fundingCycleConfigurations: _cycleConfigurations, // use the same cycle configs
-                terminalConfigurations: _terminalConfigurations, // set terminals where fees will be received
->>>>>>> 4160eabf
                 memo: ""
             });
 
             // Create the project to test.
             _projectId = _controller.launchProjectFor({
                 owner: _projectOwner,
-<<<<<<< HEAD
-                projectMetadata: JBProjectMetadata({content: "myIPFSHash", domain: 1}),
+                projectMetadata: "myIPFSHash",
                 rulesetConfigurations: _rulesetConfigurations,
-=======
-                projectMetadata: "myIPFSHash",
-                fundingCycleConfigurations: _cycleConfigurations,
->>>>>>> 4160eabf
                 terminalConfigurations: _terminalConfigurations,
                 memo: ""
             });
@@ -679,17 +642,10 @@
 
             // Create a first project to collect fees.
             _controller.launchProjectFor({
-<<<<<<< HEAD
                 owner: address(420), // Random.
-                projectMetadata: JBProjectMetadata({content: "whatever", domain: 0}),
+                projectMetadata: "whatever",
                 rulesetConfigurations: new JBRulesetConfig[](0), // No ruleset config will force revert when paid.
                 // Set the fee collecting terminal's native token accounting context if the test calls for doing so.
-=======
-                owner: address(420), // random
-                projectMetadata: "whatever",
-                fundingCycleConfigurations: new JBFundingCycleConfig[](0), // No cycle config will force revert when paid.
-                // Set the fee collecting terminal's ETH accounting context if the test calls for doing so.
->>>>>>> 4160eabf
                 terminalConfigurations: _feeProjectAcceptsToken
                     ? _terminalConfigurations
                     : new JBTerminalConfig[](0), // Set terminals to receive fees.
@@ -707,13 +663,8 @@
             // Create the project to test.
             _projectId = _controller.launchProjectFor({
                 owner: _projectOwner,
-<<<<<<< HEAD
-                projectMetadata: JBProjectMetadata({content: "myIPFSHash", domain: 1}),
+                projectMetadata: "myIPFSHash",
                 rulesetConfigurations: _rulesetConfigurations,
-=======
-                projectMetadata: "myIPFSHash",
-                fundingCycleConfigurations: _cycleConfigurations,
->>>>>>> 4160eabf
                 terminalConfigurations: _terminalConfigurations,
                 memo: ""
             });
@@ -971,13 +922,8 @@
             // Create the project to test.
             _projectId = _controller.launchProjectFor({
                 owner: _projectOwner,
-<<<<<<< HEAD
-                projectMetadata: JBProjectMetadata({content: "myIPFSHash", domain: 1}),
+                projectMetadata: "myIPFSHash",
                 rulesetConfigurations: _rulesetConfigurations,
-=======
-                projectMetadata: "myIPFSHash",
-                fundingCycleConfigurations: _cycleConfigurations,
->>>>>>> 4160eabf
                 terminalConfigurations: _terminalConfigurations,
                 memo: ""
             });
@@ -1258,30 +1204,18 @@
 
             // Create a first project to collect fees.
             _controller.launchProjectFor({
-<<<<<<< HEAD
                 owner: address(420), // Random.
-                projectMetadata: JBProjectMetadata({content: "whatever", domain: 0}),
+                projectMetadata: "whatever",
                 rulesetConfigurations: _rulesetConfigurations, // Use the same ruleset configurations.
                 terminalConfigurations: _terminalConfigurations, // Set terminals to receive fees.
-=======
-                owner: address(420), // random
-                projectMetadata: "whatever",
-                fundingCycleConfigurations: _cycleConfigurations, // use the same cycle configs
-                terminalConfigurations: _terminalConfigurations, // set terminals where fees will be received
->>>>>>> 4160eabf
                 memo: ""
             });
 
             // Create the project to test.
             _projectId = _controller.launchProjectFor({
                 owner: _projectOwner,
-<<<<<<< HEAD
-                projectMetadata: JBProjectMetadata({content: "myIPFSHash", domain: 1}),
+                projectMetadata: "myIPFSHash",
                 rulesetConfigurations: _rulesetConfigurations,
-=======
-                projectMetadata: "myIPFSHash",
-                fundingCycleConfigurations: _cycleConfigurations,
->>>>>>> 4160eabf
                 terminalConfigurations: _terminalConfigurations,
                 memo: ""
             });
@@ -1954,30 +1888,18 @@
 
             // Create a first project to collect fees.
             _controller.launchProjectFor({
-<<<<<<< HEAD
                 owner: address(420), // Random.
-                projectMetadata: JBProjectMetadata({content: "whatever", domain: 0}),
+                projectMetadata: "whatever",
                 rulesetConfigurations: _rulesetConfigurations, // Use the same ruleset configurations.
                 terminalConfigurations: _terminalConfigurations1, // Set terminals to receive fees.
-=======
-                owner: address(420), // random
-                projectMetadata: "whatever",
-                fundingCycleConfigurations: _cycleConfigurations, // use the same cycle configs
-                terminalConfigurations: _terminalConfigurations1, // set terminals where fees will be received
->>>>>>> 4160eabf
                 memo: ""
             });
 
             // Create the project to test.
             _projectId = _controller.launchProjectFor({
                 owner: _projectOwner,
-<<<<<<< HEAD
-                projectMetadata: JBProjectMetadata({content: "myIPFSHash", domain: 1}),
+                projectMetadata: "myIPFSHash",
                 rulesetConfigurations: _rulesetConfigurations,
-=======
-                projectMetadata: "myIPFSHash",
-                fundingCycleConfigurations: _cycleConfigurations,
->>>>>>> 4160eabf
                 terminalConfigurations: _terminalConfigurations2,
                 memo: ""
             });
