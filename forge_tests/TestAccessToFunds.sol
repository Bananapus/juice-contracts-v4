--- conflicted
+++ resolved
@@ -92,19 +92,11 @@
                 currency: uint32(uint160(JBTokenList.ETH))
             });
 
-<<<<<<< HEAD
             _fundAccessLimitGroup[0] = JBFundAccessLimitGroup({
-                terminal: _terminal,
+                terminal: address(_terminal),
                 token: JBTokenList.ETH,
                 payoutLimits: _payoutLimits,
                 surplusAllowances: _surplusAllowances
-=======
-            _fundAccessConstraints[0] = JBFundAccessConstraints({
-                terminal: address(_terminal),
-                token: JBTokens.ETH,
-                distributionLimits: _distributionLimits,
-                overflowAllowances: _overflowAllowances
->>>>>>> 35ca8fd5
             });
         }
 
@@ -169,13 +161,10 @@
         assertEq(_tokenStore.totalBalanceOf(_beneficiary, _projectId), _beneficiaryTokenBalance);
 
         // Make sure the terminal holds the full ETH balance.
-<<<<<<< HEAD
-        assertEq(jbTerminalStore().balanceOf(_terminal, _projectId, JBTokenList.ETH), _ethPayAmount);
-=======
         assertEq(
-            jbTerminalStore().balanceOf(address(_terminal), _projectId, JBTokens.ETH), _ethPayAmount
-        );
->>>>>>> 35ca8fd5
+            jbTerminalStore().balanceOf(address(_terminal), _projectId, JBTokenList.ETH),
+            _ethPayAmount
+        );
 
         // Use the full discretionary allowance of surplus.
         vm.prank(_projectOwner);
@@ -195,24 +184,14 @@
         );
         assertEq(_beneficiary.balance, _beneficiaryEthBalance);
         assertEq(
-<<<<<<< HEAD
-            jbTerminalStore().balanceOf(_terminal, _projectId, JBTokenList.ETH),
+            jbTerminalStore().balanceOf(address(_terminal), _projectId, JBTokenList.ETH),
             _ethPayAmount - _ethCurrencySurplusAllowance
-=======
-            jbTerminalStore().balanceOf(address(_terminal), _projectId, JBTokens.ETH),
-            _ethPayAmount - _ethCurrencyOverflowAllowance
->>>>>>> 35ca8fd5
         );
 
         // Make sure the fee was paid correctly.
         assertEq(
-<<<<<<< HEAD
-            jbTerminalStore().balanceOf(_terminal, _FEE_PROJECT_ID, JBTokenList.ETH),
+            jbTerminalStore().balanceOf(address(_terminal), _FEE_PROJECT_ID, JBTokenList.ETH),
             _ethCurrencySurplusAllowance - _beneficiaryEthBalance
-=======
-            jbTerminalStore().balanceOf(address(_terminal), _FEE_PROJECT_ID, JBTokens.ETH),
-            _ethCurrencyOverflowAllowance - _beneficiaryEthBalance
->>>>>>> 35ca8fd5
         );
         assertEq(address(_terminal).balance, _ethPayAmount - _beneficiaryEthBalance);
 
@@ -244,15 +223,9 @@
 
         // Make sure the fee was paid correctly.
         assertEq(
-<<<<<<< HEAD
-            jbTerminalStore().balanceOf(_terminal, _FEE_PROJECT_ID, JBTokenList.ETH),
+            jbTerminalStore().balanceOf(address(_terminal), _FEE_PROJECT_ID, JBTokenList.ETH),
             (_ethCurrencySurplusAllowance - _beneficiaryEthBalance)
                 + (_ethCurrencyPayoutLimit - _projectOwnerEthBalance)
-=======
-            jbTerminalStore().balanceOf(address(_terminal), _FEE_PROJECT_ID, JBTokens.ETH),
-            (_ethCurrencyOverflowAllowance - _beneficiaryEthBalance)
-                + (_ethCurrencyDistributionLimit - _projectOwnerEthBalance)
->>>>>>> 35ca8fd5
         );
         assertEq(
             address(_terminal).balance,
@@ -308,15 +281,9 @@
 
         // // Make sure the fee was paid correctly.
         assertEq(
-<<<<<<< HEAD
-            jbTerminalStore().balanceOf(_terminal, _FEE_PROJECT_ID, JBTokenList.ETH),
+            jbTerminalStore().balanceOf(address(_terminal), _FEE_PROJECT_ID, JBTokenList.ETH),
             (_ethCurrencySurplusAllowance - _beneficiaryEthBalance)
                 + (_ethCurrencyPayoutLimit - _projectOwnerEthBalance) + _feeAmount
-=======
-            jbTerminalStore().balanceOf(address(_terminal), _FEE_PROJECT_ID, JBTokens.ETH),
-            (_ethCurrencyOverflowAllowance - _beneficiaryEthBalance)
-                + (_ethCurrencyDistributionLimit - _projectOwnerEthBalance) + _feeAmount
->>>>>>> 35ca8fd5
         );
         assertEq(
             address(_terminal).balance,
@@ -366,19 +333,11 @@
                 currency: uint32(uint160(JBTokenList.ETH))
             });
 
-<<<<<<< HEAD
             _fundAccessLimitGroup[0] = JBFundAccessLimitGroup({
-                terminal: _terminal,
+                terminal: address(_terminal),
                 token: JBTokenList.ETH,
                 payoutLimits: _payoutLimits,
                 surplusAllowances: _surplusAllowances
-=======
-            _fundAccessConstraints[0] = JBFundAccessConstraints({
-                terminal: address(_terminal),
-                token: JBTokens.ETH,
-                distributionLimits: _distributionLimits,
-                overflowAllowances: _overflowAllowances
->>>>>>> 35ca8fd5
             });
         }
 
@@ -440,13 +399,10 @@
         assertEq(_tokenStore.totalBalanceOf(_beneficiary, _projectId), _beneficiaryTokenBalance);
 
         // Make sure the terminal holds the full ETH balance.
-<<<<<<< HEAD
-        assertEq(jbTerminalStore().balanceOf(_terminal, _projectId, JBTokenList.ETH), _ethPayAmount);
-=======
         assertEq(
-            jbTerminalStore().balanceOf(address(_terminal), _projectId, JBTokens.ETH), _ethPayAmount
-        );
->>>>>>> 35ca8fd5
+            jbTerminalStore().balanceOf(address(_terminal), _projectId, JBTokenList.ETH),
+            _ethPayAmount
+        );
 
         // Revert if there's no allowance.
         if (_ethCurrencySurplusAllowance == 0) {
@@ -481,24 +437,14 @@
             );
             assertEq(_beneficiary.balance, _beneficiaryEthBalance);
             assertEq(
-<<<<<<< HEAD
-                jbTerminalStore().balanceOf(_terminal, _projectId, JBTokenList.ETH),
+                jbTerminalStore().balanceOf(address(_terminal), _projectId, JBTokenList.ETH),
                 _ethPayAmount - _ethCurrencySurplusAllowance
-=======
-                jbTerminalStore().balanceOf(address(_terminal), _projectId, JBTokens.ETH),
-                _ethPayAmount - _ethCurrencyOverflowAllowance
->>>>>>> 35ca8fd5
             );
 
             // Make sure the fee was paid correctly.
             assertEq(
-<<<<<<< HEAD
-                jbTerminalStore().balanceOf(_terminal, _FEE_PROJECT_ID, JBTokenList.ETH),
+                jbTerminalStore().balanceOf(address(_terminal), _FEE_PROJECT_ID, JBTokenList.ETH),
                 _ethCurrencySurplusAllowance - _beneficiaryEthBalance
-=======
-                jbTerminalStore().balanceOf(address(_terminal), _FEE_PROJECT_ID, JBTokens.ETH),
-                _ethCurrencyOverflowAllowance - _beneficiaryEthBalance
->>>>>>> 35ca8fd5
             );
             assertEq(address(_terminal).balance, _ethPayAmount - _beneficiaryEthBalance);
 
@@ -543,26 +489,15 @@
                 / (_terminal.FEE() + JBConstants.MAX_FEE);
             assertEq(_projectOwner.balance, _projectOwnerEthBalance);
             assertEq(
-<<<<<<< HEAD
-                jbTerminalStore().balanceOf(_terminal, _projectId, JBTokenList.ETH),
+                jbTerminalStore().balanceOf(address(_terminal), _projectId, JBTokenList.ETH),
                 _ethPayAmount - _ethCurrencySurplusAllowance - _ethCurrencyPayoutLimit
-=======
-                jbTerminalStore().balanceOf(address(_terminal), _projectId, JBTokens.ETH),
-                _ethPayAmount - _ethCurrencyOverflowAllowance - _ethCurrencyDistributionLimit
->>>>>>> 35ca8fd5
             );
 
             // Make sure the fee was paid correctly.
             assertEq(
-<<<<<<< HEAD
-                jbTerminalStore().balanceOf(_terminal, _FEE_PROJECT_ID, JBTokenList.ETH),
+                jbTerminalStore().balanceOf(address(_terminal), _FEE_PROJECT_ID, JBTokenList.ETH),
                 (_ethCurrencySurplusAllowance - _beneficiaryEthBalance)
                     + (_ethCurrencyPayoutLimit - _projectOwnerEthBalance)
-=======
-                jbTerminalStore().balanceOf(address(_terminal), _FEE_PROJECT_ID, JBTokens.ETH),
-                (_ethCurrencyOverflowAllowance - _beneficiaryEthBalance)
-                    + (_ethCurrencyDistributionLimit - _projectOwnerEthBalance)
->>>>>>> 35ca8fd5
             );
             assertEq(
                 address(_terminal).balance,
@@ -620,15 +555,9 @@
 
             // Make sure the fee was paid correctly.
             assertEq(
-<<<<<<< HEAD
-                jbTerminalStore().balanceOf(_terminal, _FEE_PROJECT_ID, JBTokenList.ETH),
+                jbTerminalStore().balanceOf(address(_terminal), _FEE_PROJECT_ID, JBTokenList.ETH),
                 (_ethCurrencySurplusAllowance - _beneficiaryEthBalance)
                     + (_ethCurrencyPayoutLimit - _projectOwnerEthBalance) + _feeAmount
-=======
-                jbTerminalStore().balanceOf(address(_terminal), _FEE_PROJECT_ID, JBTokens.ETH),
-                (_ethCurrencyOverflowAllowance - _beneficiaryEthBalance)
-                    + (_ethCurrencyDistributionLimit - _projectOwnerEthBalance) + _feeAmount
->>>>>>> 35ca8fd5
             );
             assertEq(
                 address(_terminal).balance,
@@ -680,19 +609,11 @@
                 currency: uint32(uint160(JBTokenList.ETH))
             });
 
-<<<<<<< HEAD
             _fundAccessLimitGroup[0] = JBFundAccessLimitGroup({
-                terminal: _terminal,
+                terminal: address(_terminal),
                 token: JBTokenList.ETH,
                 payoutLimits: _payoutLimits,
                 surplusAllowances: _surplusAllowances
-=======
-            _fundAccessConstraints[0] = JBFundAccessConstraints({
-                terminal: address(_terminal),
-                token: JBTokens.ETH,
-                distributionLimits: _distributionLimits,
-                overflowAllowances: _overflowAllowances
->>>>>>> 35ca8fd5
             });
         }
 
@@ -758,13 +679,10 @@
         assertEq(_tokenStore.totalBalanceOf(_beneficiary, _projectId), _beneficiaryTokenBalance);
 
         // Make sure the terminal holds the full ETH balance.
-<<<<<<< HEAD
-        assertEq(jbTerminalStore().balanceOf(_terminal, _projectId, JBTokenList.ETH), _ethPayAmount);
-=======
         assertEq(
-            jbTerminalStore().balanceOf(address(_terminal), _projectId, JBTokens.ETH), _ethPayAmount
-        );
->>>>>>> 35ca8fd5
+            jbTerminalStore().balanceOf(address(_terminal), _projectId, JBTokenList.ETH),
+            _ethPayAmount
+        );
 
         // Revert if there's no allowance.
         if (_ethCurrencySurplusAllowance == 0) {
@@ -800,22 +718,14 @@
             assertEq(_beneficiary.balance, _beneficiaryEthBalance);
             // Make sure the fee stays in the treasury.
             assertEq(
-<<<<<<< HEAD
-                jbTerminalStore().balanceOf(_terminal, _projectId, JBTokenList.ETH),
-=======
-                jbTerminalStore().balanceOf(address(_terminal), _projectId, JBTokens.ETH),
->>>>>>> 35ca8fd5
+                jbTerminalStore().balanceOf(address(_terminal), _projectId, JBTokenList.ETH),
                 _ethPayAmount - _beneficiaryEthBalance
             );
 
             // Make sure the fee was not taken.
-<<<<<<< HEAD
-            assertEq(jbTerminalStore().balanceOf(_terminal, _FEE_PROJECT_ID, JBTokenList.ETH), 0);
-=======
-            assertEq(
-                jbTerminalStore().balanceOf(address(_terminal), _FEE_PROJECT_ID, JBTokens.ETH), 0
-            );
->>>>>>> 35ca8fd5
+            assertEq(
+                jbTerminalStore().balanceOf(address(_terminal), _FEE_PROJECT_ID, JBTokenList.ETH), 0
+            );
             assertEq(address(_terminal).balance, _ethPayAmount - _beneficiaryEthBalance);
 
             // Make sure the beneficiary got no tokens.
@@ -853,22 +763,14 @@
             assertEq(_projectOwner.balance, _projectOwnerEthBalance);
             // Make sure the fee stays in the treasury.
             assertEq(
-<<<<<<< HEAD
-                jbTerminalStore().balanceOf(_terminal, _projectId, JBTokenList.ETH),
-=======
-                jbTerminalStore().balanceOf(address(_terminal), _projectId, JBTokens.ETH),
->>>>>>> 35ca8fd5
+                jbTerminalStore().balanceOf(address(_terminal), _projectId, JBTokenList.ETH),
                 _ethPayAmount - _beneficiaryEthBalance - _projectOwnerEthBalance
             );
 
             // Make sure the fee was paid correctly.
-<<<<<<< HEAD
-            assertEq(jbTerminalStore().balanceOf(_terminal, _FEE_PROJECT_ID, JBTokenList.ETH), 0);
-=======
-            assertEq(
-                jbTerminalStore().balanceOf(address(_terminal), _FEE_PROJECT_ID, JBTokens.ETH), 0
-            );
->>>>>>> 35ca8fd5
+            assertEq(
+                jbTerminalStore().balanceOf(address(_terminal), _FEE_PROJECT_ID, JBTokenList.ETH), 0
+            );
             assertEq(
                 address(_terminal).balance,
                 _ethPayAmount - _beneficiaryEthBalance - _projectOwnerEthBalance
@@ -917,23 +819,15 @@
             assertEq(_beneficiary.balance, _beneficiaryEthBalance + _ethReclaimAmount - _feeAmount);
             // Make sure the fee stays in the treasury.
             assertEq(
-<<<<<<< HEAD
-                jbTerminalStore().balanceOf(_terminal, _projectId, JBTokenList.ETH),
-=======
-                jbTerminalStore().balanceOf(address(_terminal), _projectId, JBTokens.ETH),
->>>>>>> 35ca8fd5
+                jbTerminalStore().balanceOf(address(_terminal), _projectId, JBTokenList.ETH),
                 _ethPayAmount - _beneficiaryEthBalance - _projectOwnerEthBalance
                     - (_ethReclaimAmount - _feeAmount)
             );
 
             // Make sure the fee was paid correctly.
-<<<<<<< HEAD
-            assertEq(jbTerminalStore().balanceOf(_terminal, _FEE_PROJECT_ID, JBTokenList.ETH), 0);
-=======
-            assertEq(
-                jbTerminalStore().balanceOf(address(_terminal), _FEE_PROJECT_ID, JBTokens.ETH), 0
-            );
->>>>>>> 35ca8fd5
+            assertEq(
+                jbTerminalStore().balanceOf(address(_terminal), _FEE_PROJECT_ID, JBTokenList.ETH), 0
+            );
             assertEq(
                 address(_terminal).balance,
                 _ethPayAmount - _beneficiaryEthBalance - _projectOwnerEthBalance
@@ -979,19 +873,11 @@
                 currency: uint32(uint160(JBTokenList.ETH))
             });
 
-<<<<<<< HEAD
             _fundAccessLimitGroup[0] = JBFundAccessLimitGroup({
-                terminal: _terminal,
+                terminal: address(_terminal),
                 token: JBTokenList.ETH,
                 payoutLimits: _payoutLimits,
                 surplusAllowances: _surplusAllowances
-=======
-            _fundAccessConstraints[0] = JBFundAccessConstraints({
-                terminal: address(_terminal),
-                token: JBTokens.ETH,
-                distributionLimits: _distributionLimits,
-                overflowAllowances: _overflowAllowances
->>>>>>> 35ca8fd5
             });
         }
 
@@ -1045,13 +931,10 @@
         assertEq(_tokenStore.totalBalanceOf(_beneficiary, _projectId), _beneficiaryTokenBalance);
 
         // Make sure the terminal holds the full ETH balance.
-<<<<<<< HEAD
-        assertEq(jbTerminalStore().balanceOf(_terminal, _projectId, JBTokenList.ETH), _ethPayAmount);
-=======
         assertEq(
-            jbTerminalStore().balanceOf(address(_terminal), _projectId, JBTokens.ETH), _ethPayAmount
-        );
->>>>>>> 35ca8fd5
+            jbTerminalStore().balanceOf(address(_terminal), _projectId, JBTokenList.ETH),
+            _ethPayAmount
+        );
 
         // Revert if there's no allowance.
         if (_ethCurrencySurplusAllowance == 0) {
@@ -1086,11 +969,7 @@
             );
             assertEq(_beneficiary.balance, _beneficiaryEthBalance);
             assertEq(
-<<<<<<< HEAD
-                jbTerminalStore().balanceOf(_terminal, _projectId, JBTokenList.ETH),
-=======
-                jbTerminalStore().balanceOf(address(_terminal), _projectId, JBTokens.ETH),
->>>>>>> 35ca8fd5
+                jbTerminalStore().balanceOf(address(_terminal), _projectId, JBTokenList.ETH),
                 _ethPayAmount - _beneficiaryEthBalance
             );
             assertEq(address(_terminal).balance, _ethPayAmount - _beneficiaryEthBalance);
@@ -1136,11 +1015,7 @@
                 / (_terminal.FEE() + JBConstants.MAX_FEE);
             assertEq(_projectOwner.balance, _projectOwnerEthBalance);
             assertEq(
-<<<<<<< HEAD
-                jbTerminalStore().balanceOf(_terminal, _projectId, JBTokenList.ETH),
-=======
-                jbTerminalStore().balanceOf(address(_terminal), _projectId, JBTokens.ETH),
->>>>>>> 35ca8fd5
+                jbTerminalStore().balanceOf(address(_terminal), _projectId, JBTokenList.ETH),
                 _ethPayAmount - _beneficiaryEthBalance - _projectOwnerEthBalance
             );
             assertEq(
@@ -1209,11 +1084,7 @@
             assertEq(_beneficiary.balance, _beneficiaryEthBalance + _ethReclaimAmount - _feeAmount);
 
             assertEq(
-<<<<<<< HEAD
-                jbTerminalStore().balanceOf(_terminal, _projectId, JBTokenList.ETH),
-=======
-                jbTerminalStore().balanceOf(address(_terminal), _projectId, JBTokens.ETH),
->>>>>>> 35ca8fd5
+                jbTerminalStore().balanceOf(address(_terminal), _projectId, JBTokenList.ETH),
                 _ethPayAmount - _beneficiaryEthBalance - _projectOwnerEthBalance
                     - (_ethReclaimAmount - _feeAmount)
             );
@@ -1279,19 +1150,11 @@
                 currency: uint32(uint160(address(_usdcToken)))
             });
 
-<<<<<<< HEAD
             _fundAccessLimitGroup[0] = JBFundAccessLimitGroup({
-                terminal: _terminal,
+                terminal: address(_terminal),
                 token: JBTokenList.ETH,
                 payoutLimits: _payoutLimits,
                 surplusAllowances: _surplusAllowances
-=======
-            _fundAccessConstraints[0] = JBFundAccessConstraints({
-                terminal: address(_terminal),
-                token: JBTokens.ETH,
-                distributionLimits: _distributionLimits,
-                overflowAllowances: _overflowAllowances
->>>>>>> 35ca8fd5
             });
 
             // Package up the configuration info.
@@ -1388,13 +1251,10 @@
         });
 
         // Make sure the terminal holds the full ETH balance.
-<<<<<<< HEAD
-        assertEq(jbTerminalStore().balanceOf(_terminal, _projectId, JBTokenList.ETH), _ethPayAmount);
-=======
         assertEq(
-            jbTerminalStore().balanceOf(address(_terminal), _projectId, JBTokens.ETH), _ethPayAmount
-        );
->>>>>>> 35ca8fd5
+            jbTerminalStore().balanceOf(address(_terminal), _projectId, JBTokenList.ETH),
+            _ethPayAmount
+        );
         // Make sure the usdc is accounted for.
         assertEq(
             jbTerminalStore().balanceOf(address(_terminal), _projectId, address(_usdcToken)),
@@ -1455,24 +1315,14 @@
             );
             assertEq(_beneficiary.balance, _beneficiaryEthBalance);
             assertEq(
-<<<<<<< HEAD
-                jbTerminalStore().balanceOf(_terminal, _projectId, JBTokenList.ETH),
+                jbTerminalStore().balanceOf(address(_terminal), _projectId, JBTokenList.ETH),
                 _ethPayAmount - _ethCurrencySurplusAllowance
-=======
-                jbTerminalStore().balanceOf(address(_terminal), _projectId, JBTokens.ETH),
-                _ethPayAmount - _ethCurrencyOverflowAllowance
->>>>>>> 35ca8fd5
             );
 
             // Make sure the fee was paid correctly.
             assertEq(
-<<<<<<< HEAD
-                jbTerminalStore().balanceOf(_terminal, _FEE_PROJECT_ID, JBTokenList.ETH),
+                jbTerminalStore().balanceOf(address(_terminal), _FEE_PROJECT_ID, JBTokenList.ETH),
                 _ethCurrencySurplusAllowance - _beneficiaryEthBalance
-=======
-                jbTerminalStore().balanceOf(address(_terminal), _FEE_PROJECT_ID, JBTokens.ETH),
-                _ethCurrencyOverflowAllowance - _beneficiaryEthBalance
->>>>>>> 35ca8fd5
             );
             assertEq(address(_terminal).balance, _ethPayAmount - _beneficiaryEthBalance);
 
@@ -1529,25 +1379,14 @@
             );
             assertEq(_beneficiary.balance, _beneficiaryEthBalance);
             assertEq(
-<<<<<<< HEAD
-                jbTerminalStore().balanceOf(_terminal, _projectId, JBTokenList.ETH),
+                jbTerminalStore().balanceOf(address(_terminal), _projectId, JBTokenList.ETH),
                 _ethPayAmount - _ethCurrencySurplusAllowance - _toEth(_usdCurrencySurplusAllowance)
-=======
-                jbTerminalStore().balanceOf(address(_terminal), _projectId, JBTokens.ETH),
-                _ethPayAmount - _ethCurrencyOverflowAllowance
-                    - _toEth(_usdCurrencyOverflowAllowance)
->>>>>>> 35ca8fd5
             );
 
             // Make sure the fee was paid correctly.
             assertEq(
-<<<<<<< HEAD
-                jbTerminalStore().balanceOf(_terminal, _FEE_PROJECT_ID, JBTokenList.ETH),
+                jbTerminalStore().balanceOf(address(_terminal), _FEE_PROJECT_ID, JBTokenList.ETH),
                 _ethCurrencySurplusAllowance + _toEth(_usdCurrencySurplusAllowance)
-=======
-                jbTerminalStore().balanceOf(address(_terminal), _FEE_PROJECT_ID, JBTokens.ETH),
-                _ethCurrencyOverflowAllowance + _toEth(_usdCurrencyOverflowAllowance)
->>>>>>> 35ca8fd5
                     - _beneficiaryEthBalance
             );
             assertEq(address(_terminal).balance, _ethPayAmount - _beneficiaryEthBalance);
@@ -1597,29 +1436,18 @@
                     / (_terminal.FEE() + JBConstants.MAX_FEE);
                 assertEq(_projectOwner.balance, _projectOwnerEthBalance);
                 assertEq(
-<<<<<<< HEAD
-                    jbTerminalStore().balanceOf(_terminal, _projectId, JBTokenList.ETH),
+                    jbTerminalStore().balanceOf(address(_terminal), _projectId, JBTokenList.ETH),
                     _ethPayAmount - _ethCurrencySurplusAllowance
                         - _toEth(_usdCurrencySurplusAllowance) - _ethCurrencyPayoutLimit
-=======
-                    jbTerminalStore().balanceOf(address(_terminal), _projectId, JBTokens.ETH),
-                    _ethPayAmount - _ethCurrencyOverflowAllowance
-                        - _toEth(_usdCurrencyOverflowAllowance) - _ethCurrencyDistributionLimit
->>>>>>> 35ca8fd5
                 );
 
                 // Make sure the fee was paid correctly.
                 assertEq(
-<<<<<<< HEAD
-                    jbTerminalStore().balanceOf(_terminal, _FEE_PROJECT_ID, JBTokenList.ETH),
+                    jbTerminalStore().balanceOf(
+                        address(_terminal), _FEE_PROJECT_ID, JBTokenList.ETH
+                    ),
                     _ethCurrencySurplusAllowance + _toEth(_usdCurrencySurplusAllowance)
                         - _beneficiaryEthBalance + _ethCurrencyPayoutLimit - _projectOwnerEthBalance
-=======
-                    jbTerminalStore().balanceOf(address(_terminal), _FEE_PROJECT_ID, JBTokens.ETH),
-                    _ethCurrencyOverflowAllowance + _toEth(_usdCurrencyOverflowAllowance)
-                        - _beneficiaryEthBalance + _ethCurrencyDistributionLimit
-                        - _projectOwnerEthBalance
->>>>>>> 35ca8fd5
                 );
                 assertEq(
                     address(_terminal).balance,
@@ -1665,26 +1493,17 @@
                     / (_terminal.FEE() + JBConstants.MAX_FEE);
                 assertEq(_projectOwner.balance, _projectOwnerEthBalance);
                 assertEq(
-<<<<<<< HEAD
-                    jbTerminalStore().balanceOf(_terminal, _projectId, JBTokenList.ETH),
+                    jbTerminalStore().balanceOf(address(_terminal), _projectId, JBTokenList.ETH),
                     _ethPayAmount - _ethCurrencySurplusAllowance
                         - _toEth(_usdCurrencySurplusAllowance) - _ethCurrencyPayoutLimit
                         - _toEth(_usdCurrencyPayoutLimit)
-=======
-                    jbTerminalStore().balanceOf(address(_terminal), _projectId, JBTokens.ETH),
-                    _ethPayAmount - _ethCurrencyOverflowAllowance
-                        - _toEth(_usdCurrencyOverflowAllowance) - _ethCurrencyDistributionLimit
-                        - _toEth(_usdCurrencyDistributionLimit)
->>>>>>> 35ca8fd5
                 );
 
                 // Make sure the fee was paid correctly.
                 assertEq(
-<<<<<<< HEAD
-                    jbTerminalStore().balanceOf(_terminal, _FEE_PROJECT_ID, JBTokenList.ETH),
-=======
-                    jbTerminalStore().balanceOf(address(_terminal), _FEE_PROJECT_ID, JBTokens.ETH),
->>>>>>> 35ca8fd5
+                    jbTerminalStore().balanceOf(
+                        address(_terminal), _FEE_PROJECT_ID, JBTokenList.ETH
+                    ),
                     (
                         _ethCurrencySurplusAllowance + _toEth(_usdCurrencySurplusAllowance)
                             - _beneficiaryEthBalance
@@ -1721,13 +1540,10 @@
         }
 
         // Make sure it's correct.
-<<<<<<< HEAD
-        assertEq(jbTerminalStore().balanceOf(_terminal, _projectId, JBTokenList.ETH), _ethBalance);
-=======
         assertEq(
-            jbTerminalStore().balanceOf(address(_terminal), _projectId, JBTokens.ETH), _ethBalance
-        );
->>>>>>> 35ca8fd5
+            jbTerminalStore().balanceOf(address(_terminal), _projectId, JBTokenList.ETH),
+            _ethBalance
+        );
 
         // Make sure the usdc surplus is correct.
         assertEq(
@@ -1912,11 +1728,7 @@
 
         // Make sure the balance is adjusted by the reclaim amount.
         assertEq(
-<<<<<<< HEAD
-            jbTerminalStore().balanceOf(_terminal, _projectId, JBTokenList.ETH),
-=======
-            jbTerminalStore().balanceOf(address(_terminal), _projectId, JBTokens.ETH),
->>>>>>> 35ca8fd5
+            jbTerminalStore().balanceOf(address(_terminal), _projectId, JBTokenList.ETH),
             _ethBalance - _ethReclaimAmount
         );
     }
@@ -1984,9 +1796,8 @@
                 currency: uint32(uint160(address(_usdcToken)))
             });
 
-<<<<<<< HEAD
             _fundAccessLimitGroup[0] = JBFundAccessLimitGroup({
-                terminal: _terminal,
+                terminal: address(_terminal),
                 token: JBTokenList.ETH,
                 payoutLimits: _payoutLimits1,
                 surplusAllowances: _surplusAllowances1
@@ -1994,17 +1805,6 @@
 
             _fundAccessLimitGroup[1] = JBFundAccessLimitGroup({
                 terminal: _terminal2,
-=======
-            _fundAccessConstraints[0] = JBFundAccessConstraints({
-                terminal: address(_terminal),
-                token: JBTokens.ETH,
-                distributionLimits: _distributionLimits1,
-                overflowAllowances: _overflowAllowances1
-            });
-
-            _fundAccessConstraints[1] = JBFundAccessConstraints({
-                terminal: address(_terminal2),
->>>>>>> 35ca8fd5
                 token: address(_usdcToken),
                 payoutLimits: _payoutLimits2,
                 surplusAllowances: _surplusAllowances2
@@ -2126,13 +1926,10 @@
         });
 
         // Make sure the terminal holds the full ETH balance.
-<<<<<<< HEAD
-        assertEq(jbTerminalStore().balanceOf(_terminal, _projectId, JBTokenList.ETH), _ethPayAmount);
-=======
         assertEq(
-            jbTerminalStore().balanceOf(address(_terminal), _projectId, JBTokens.ETH), _ethPayAmount
-        );
->>>>>>> 35ca8fd5
+            jbTerminalStore().balanceOf(address(_terminal), _projectId, JBTokenList.ETH),
+            _ethPayAmount
+        );
         // Make sure the usdc is accounted for.
         assertEq(
             jbTerminalStore().balanceOf(address(_terminal2), _projectId, address(_usdcToken)),
@@ -2187,24 +1984,14 @@
             );
             assertEq(_beneficiary.balance, _beneficiaryEthBalance);
             assertEq(
-<<<<<<< HEAD
-                jbTerminalStore().balanceOf(_terminal, _projectId, JBTokenList.ETH),
+                jbTerminalStore().balanceOf(address(_terminal), _projectId, JBTokenList.ETH),
                 _ethPayAmount - _ethCurrencySurplusAllowance
-=======
-                jbTerminalStore().balanceOf(address(_terminal), _projectId, JBTokens.ETH),
-                _ethPayAmount - _ethCurrencyOverflowAllowance
->>>>>>> 35ca8fd5
             );
 
             // Make sure the fee was paid correctly.
             assertEq(
-<<<<<<< HEAD
-                jbTerminalStore().balanceOf(_terminal, _FEE_PROJECT_ID, JBTokenList.ETH),
+                jbTerminalStore().balanceOf(address(_terminal), _FEE_PROJECT_ID, JBTokenList.ETH),
                 _ethCurrencySurplusAllowance - _beneficiaryEthBalance
-=======
-                jbTerminalStore().balanceOf(address(_terminal), _FEE_PROJECT_ID, JBTokens.ETH),
-                _ethCurrencyOverflowAllowance - _beneficiaryEthBalance
->>>>>>> 35ca8fd5
             );
             assertEq(address(_terminal).balance, _ethPayAmount - _beneficiaryEthBalance);
 
@@ -2257,26 +2044,16 @@
             );
             assertEq(_usdcToken.balanceOf(_beneficiary), _beneficiaryUsdcBalance);
             assertEq(
-<<<<<<< HEAD
-                jbTerminalStore().balanceOf(_terminal2, _projectId, address(_usdcToken)),
+                jbTerminalStore().balanceOf(address(_terminal2), _projectId, address(_usdcToken)),
                 _usdcPayAmount - _usdCurrencySurplusAllowance
-=======
-                jbTerminalStore().balanceOf(address(_terminal2), _projectId, address(_usdcToken)),
-                _usdcPayAmount - _usdCurrencyOverflowAllowance
->>>>>>> 35ca8fd5
             );
 
             // Make sure the fee was paid correctly.
             assertEq(
-<<<<<<< HEAD
-                jbTerminalStore().balanceOf(_terminal, _FEE_PROJECT_ID, address(_usdcToken)),
-                _usdCurrencySurplusAllowance - _beneficiaryUsdcBalance
-=======
                 jbTerminalStore().balanceOf(
                     address(_terminal), _FEE_PROJECT_ID, address(_usdcToken)
                 ),
-                _usdCurrencyOverflowAllowance - _beneficiaryUsdcBalance
->>>>>>> 35ca8fd5
+                _usdCurrencySurplusAllowance - _beneficiaryUsdcBalance
             );
             assertEq(
                 _usdcToken.balanceOf(address(_terminal2)),
@@ -2345,26 +2122,17 @@
                     / (_terminal.FEE() + JBConstants.MAX_FEE);
                 assertEq(_projectOwner.balance, _projectOwnerEthBalance);
                 assertEq(
-<<<<<<< HEAD
-                    jbTerminalStore().balanceOf(_terminal, _projectId, JBTokenList.ETH),
+                    jbTerminalStore().balanceOf(address(_terminal), _projectId, JBTokenList.ETH),
                     _ethPayAmount - _ethCurrencySurplusAllowance - _ethCurrencyPayoutLimit
-=======
-                    jbTerminalStore().balanceOf(address(_terminal), _projectId, JBTokens.ETH),
-                    _ethPayAmount - _ethCurrencyOverflowAllowance - _ethCurrencyDistributionLimit
->>>>>>> 35ca8fd5
                 );
 
                 // Make sure the fee was paid correctly.
                 assertEq(
-<<<<<<< HEAD
-                    jbTerminalStore().balanceOf(_terminal, _FEE_PROJECT_ID, JBTokenList.ETH),
+                    jbTerminalStore().balanceOf(
+                        address(_terminal), _FEE_PROJECT_ID, JBTokenList.ETH
+                    ),
                     _ethCurrencySurplusAllowance - _beneficiaryEthBalance + _ethCurrencyPayoutLimit
                         - _projectOwnerEthBalance
-=======
-                    jbTerminalStore().balanceOf(address(_terminal), _FEE_PROJECT_ID, JBTokens.ETH),
-                    _ethCurrencyOverflowAllowance - _beneficiaryEthBalance
-                        + _ethCurrencyDistributionLimit - _projectOwnerEthBalance
->>>>>>> 35ca8fd5
                 );
                 assertEq(
                     address(_terminal).balance,
@@ -2401,30 +2169,19 @@
                     / (_terminal.FEE() + JBConstants.MAX_FEE);
                 assertEq(_usdcToken.balanceOf(_projectOwner), _projectOwnerUsdcBalance);
                 assertEq(
-<<<<<<< HEAD
-                    jbTerminalStore().balanceOf(_terminal2, _projectId, address(_usdcToken)),
-                    _usdcPayAmount - _usdCurrencySurplusAllowance - _usdCurrencyPayoutLimit
-=======
                     jbTerminalStore().balanceOf(
                         address(_terminal2), _projectId, address(_usdcToken)
                     ),
-                    _usdcPayAmount - _usdCurrencyOverflowAllowance - _usdCurrencyDistributionLimit
->>>>>>> 35ca8fd5
+                    _usdcPayAmount - _usdCurrencySurplusAllowance - _usdCurrencyPayoutLimit
                 );
 
                 // Make sure the fee was paid correctly.
                 assertEq(
-<<<<<<< HEAD
-                    jbTerminalStore().balanceOf(_terminal, _FEE_PROJECT_ID, address(_usdcToken)),
-                    _usdCurrencySurplusAllowance - _beneficiaryUsdcBalance + _usdCurrencyPayoutLimit
-                        - _projectOwnerUsdcBalance
-=======
                     jbTerminalStore().balanceOf(
                         address(_terminal), _FEE_PROJECT_ID, address(_usdcToken)
                     ),
-                    _usdCurrencyOverflowAllowance - _beneficiaryUsdcBalance
-                        + _usdCurrencyDistributionLimit - _projectOwnerUsdcBalance
->>>>>>> 35ca8fd5
+                    _usdCurrencySurplusAllowance - _beneficiaryUsdcBalance + _usdCurrencyPayoutLimit
+                        - _projectOwnerUsdcBalance
                 );
                 assertEq(
                     _usdcToken.balanceOf(address(_terminal2)),
@@ -2593,15 +2350,10 @@
                 }
 
                 assertEq(
-<<<<<<< HEAD
-                    jbTerminalStore().balanceOf(_terminal2, _projectId, address(_usdcToken)),
-                    _usdcSurplus - _usdcReclaimAmount
-=======
                     jbTerminalStore().balanceOf(
                         address(_terminal2), _projectId, address(_usdcToken)
                     ),
-                    _usdcOverflow - _usdcReclaimAmount
->>>>>>> 35ca8fd5
+                    _usdcSurplus - _usdcReclaimAmount
                 );
 
                 uint256 _usdcFeeAmount = _usdcReclaimAmount
@@ -2655,11 +2407,7 @@
 
         // Make sure the balance is adjusted by the reclaim amount.
         assertEq(
-<<<<<<< HEAD
-            jbTerminalStore().balanceOf(_terminal, _projectId, JBTokenList.ETH),
-=======
-            jbTerminalStore().balanceOf(address(_terminal), _projectId, JBTokens.ETH),
->>>>>>> 35ca8fd5
+            jbTerminalStore().balanceOf(address(_terminal), _projectId, JBTokenList.ETH),
             _projectEthBalance - _ethReclaimAmount
         );
     }
