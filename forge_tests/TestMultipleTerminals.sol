// SPDX-License-Identifier: MIT
pragma solidity ^0.8.6;

import /* {*} from */ "./helpers/TestBaseWorkflow.sol";

import {MockPriceFeed} from "./mock/MockPriceFeed.sol";

contract TestMultipleTerminals_Local is TestBaseWorkflow {
    JBController3_1 controller;
    JBProjectMetadata _projectMetadata;
    JBFundingCycleData _data;
    JBFundingCycleMetadata3_2 _metadata;
    JBGroupedSplits[] _groupedSplits;
    JBFundAccessConstraints[] _fundAccessConstraints;
    MockPriceFeed _priceFeedJbUsd;

    IJBPaymentTerminal[] _terminals;
    JBERC20PaymentTerminal3_1_2 ERC20terminal;
    JBETHPaymentTerminal3_1_2 ETHterminal;

    JBTokenStore _tokenStore;
    address _projectOwner;

    address caller = address(6942069);

    uint256 FAKE_PRICE = 10;
    uint256 WEIGHT = 1000 * 10 ** 18;
    uint256 projectId;

    function setUp() public override {
        super.setUp();
        vm.label(caller, "caller");

        _groupedSplits.push();
        _groupedSplits[0].group = 1;
        _groupedSplits[0].splits.push(
            JBSplit({
                preferClaimed: false,
                preferAddToBalance: false,
                percent: jbLibraries().SPLITS_TOTAL_PERCENT(),
                projectId: 0,
                beneficiary: payable(caller),
                lockedUntil: 0,
                allocator: IJBSplitAllocator(address(0))
            })
        );

        _projectOwner = multisig();

        _tokenStore = jbTokenStore();

        controller = jbController();

        _projectMetadata = JBProjectMetadata({content: "myIPFSHash", domain: 1});

        _data = JBFundingCycleData({
            duration: 14,
            weight: WEIGHT,
            discountRate: 450_000_000, // out of 1_000_000_000
            ballot: IJBFundingCycleBallot(address(0))
        });

        _metadata = JBFundingCycleMetadata3_2({
            global: JBGlobalFundingCycleMetadata({
                allowSetTerminals: false,
                allowSetController: false,
                pauseTransfers: false
            }),
            reservedRate: 5000, //50%
            redemptionRate: 10000, //100%
            baseCurrency: 1,
            pausePay: false,
            pauseDistributions: false,
            pauseRedeem: false,
            pauseBurn: false,
            allowMinting: false,
            allowTerminalMigration: false,
            allowControllerMigration: false,
            holdFees: false,
            preferClaimedTokenOverride: false,
            useTotalOverflowForRedemptions: true,
            useDataSourceForPay: false,
            useDataSourceForRedeem: false,
            dataSource: address(0),
            metadata: 0
        });

<<<<<<< HEAD
            ERC20terminal = JBERC20PaymentTerminal(address(new JBERC20PaymentTerminal(
                jbToken(),
                1, // JBSplitsGroupe
                jbOperatorStore(),
                jbProjects(),
                jbDirectory(),
                jbSplitsStore(),
                jbPrices(),
                address(jbPaymentTerminalStore()),
                multisig()
            )));
=======
        ERC20terminal = new JBERC20PaymentTerminal3_1_2(
            jbToken(),
            jbLibraries().USD(), // currency
            jbLibraries().ETH(), // base weight currency
            1, // JBSplitsGroupe
            jbOperatorStore(),
            jbProjects(),
            jbDirectory(),
            jbSplitsStore(),
            jbPrices(),
            address(jbPaymentTerminalStore()),
            multisig()
        );
>>>>>>> d1decc2c
        
        vm.label(address(ERC20terminal), "JBERC20PaymentTerminalUSD");

        ETHterminal = jbETHPaymentTerminal();

        _fundAccessConstraints.push(
            JBFundAccessConstraints({
                terminal: ERC20terminal,
                token: address(jbToken()),
                distributionLimit: 10 * 10 ** 18,
                overflowAllowance: 5 * 10 ** 18,
                distributionLimitCurrency: jbLibraries().USD(),
                overflowAllowanceCurrency: jbLibraries().USD()
            })
        );

        _fundAccessConstraints.push(
            JBFundAccessConstraints({
                terminal: ETHterminal,
                token: jbLibraries().ETHToken(),
                distributionLimit: 10 * 10 ** 18,
                overflowAllowance: 5 * 10 ** 18,
                distributionLimitCurrency: jbLibraries().ETH(),
                overflowAllowanceCurrency: jbLibraries().ETH()
            })
        );

        _terminals.push(ERC20terminal);
        _terminals.push(ETHterminal);

        JBFundingCycleConfiguration[] memory _cycleConfig = new JBFundingCycleConfiguration[](1);

        _cycleConfig[0].mustStartAtOrAfter = 0;
        _cycleConfig[0].data = _data;
        _cycleConfig[0].metadata = _metadata;
        _cycleConfig[0].groupedSplits = _groupedSplits;
        _cycleConfig[0].fundAccessConstraints = _fundAccessConstraints;

        projectId = controller.launchProjectFor(
            _projectOwner,
            _projectMetadata,
            _cycleConfig,
            _terminals,
            ""
        );

        vm.startPrank(_projectOwner);
        MockPriceFeed _priceFeedJbEth = new MockPriceFeed(FAKE_PRICE, 18);
        vm.label(address(_priceFeedJbEth), "MockPrice Feed JB-ETH");

        _priceFeedJbUsd = new MockPriceFeed(FAKE_PRICE, 18);
        vm.label(address(_priceFeedJbEth), "MockPrice Feed JB-USD");

        jbPrices().addFeedFor(
            uint256(uint24(uint160(address(jbToken())))), // currency
            jbLibraries().ETH(), // base weight currency
            _priceFeedJbEth
        );

        jbPrices().addFeedFor(
            uint256(uint24(uint160(address(jbToken())))), // currency
            jbLibraries().USD(), // base weight currency
            _priceFeedJbUsd
        );

        vm.stopPrank();
    }

    function testMultipleTerminal() public {
        // Send some token to the caller, so he can play
        vm.prank(_projectOwner);
        jbToken().transfer(caller, 20 * 10 ** 18);

        // ---- Pay in token ----
        vm.prank(caller); // back to regular msg.sender (bug?)
        jbToken().approve(address(ERC20terminal), 20 * 10 ** 18);
        vm.prank(caller); // back to regular msg.sender (bug?)
        ERC20terminal.pay(projectId, 20 * 10 ** 18, address(0), caller, 0, false, "Forge test", new bytes(0));

        // verify: beneficiary should have a balance of JBTokens (divided by 2 -> reserved rate = 50%)
        // price feed will return FAKE_PRICE; since it's an 18 decimal terminal (ie calling getPrice(18) )
        uint256 _userTokenBalance = PRBMath.mulDiv(20 * 10 ** 18, WEIGHT, FAKE_PRICE) / 2;
        assertEq(_tokenStore.balanceOf(caller, projectId), _userTokenBalance);

        // verify: balance in terminal should be up to date
        assertEq(jbPaymentTerminalStore().balanceOf(ERC20terminal, projectId), 20 * 10 ** 18);

        // ---- Pay in ETH ----
        address beneficiaryTwo = address(696969);
        ETHterminal.pay{value: 20 ether}(
            projectId, 20 ether, address(0), beneficiaryTwo, 0, false, "Forge test", new bytes(0)
        ); // funding target met and 10 ETH are now in the overflow

        // verify: beneficiary should have a balance of JBTokens (divided by 2 -> reserved rate = 50%)
        uint256 _userEthBalance = PRBMath.mulDiv(20 ether, (WEIGHT / 10 ** 18), 2);
        assertEq(_tokenStore.balanceOf(beneficiaryTwo, projectId), _userEthBalance);

        // verify: ETH balance in terminal should be up to date
        assertEq(jbPaymentTerminalStore().balanceOf(ETHterminal, projectId), 20 ether);

        // ---- Use allowance ----
        vm.startPrank(_projectOwner);
<<<<<<< HEAD

        IJBPayoutRedemptionPaymentTerminal3_2(address(ERC20terminal)).useAllowanceOf(
=======
        ERC20terminal.useAllowanceOf(
>>>>>>> d1decc2c
            projectId,
            5 * 10 ** 18, // amt in ETH (overflow allowance currency is in ETH)
            jbLibraries().USD(), // Currency -> (fake price is 10)
            address(0), //token (unused)
            1, // Min wei out
            payable(msg.sender), // Beneficiary
            "MEMO",
            bytes('')
        );
        
        vm.stopPrank();

        // Funds leaving the contract -> take the fee
        assertEq(
            jbToken().balanceOf(msg.sender),
            // Inverse price is returned, normalized to 18 decimals 
            PRBMath.mulDiv(PRBMath.mulDiv((5 * 10 ** 18), _priceFeedJbUsd.currentPrice(18), 10 ** 18), jbLibraries().MAX_FEE(), jbLibraries().MAX_FEE() + ERC20terminal.fee())
        );

        // Distribute the funding target ETH
        uint256 initBalance = caller.balance;
        vm.prank(_projectOwner);
<<<<<<< HEAD
        if (isUsingJbController3_0())
            ETHterminal.distributePayoutsOf(
                projectId,
                10 * 10 ** 18,
                jbLibraries().ETH(), // Currency
                address(0), //token (unused)
                0, // Min wei out
                "Foundry payment" // Memo
            );
        else 
            IJBPayoutRedemptionPaymentTerminal3_2(address(ETHterminal)).distributePayoutsOf(
                projectId,
                10 * 10 ** 18,
                jbLibraries().ETH(), // Currency
                address(0), //token (unused)
                0, // Min wei out
                "" // Memo
            );
=======
        ETHterminal.distributePayoutsOf(
            projectId,
            10 * 10 ** 18,
            jbLibraries().ETH(), // Currency
            address(0), //token (unused)
            0, // Min wei out
            "" // Memo
        );
>>>>>>> d1decc2c
        
        // Funds leaving the ecosystem -> fee taken
        assertEq(
            caller.balance,
            initBalance
                + PRBMath.mulDiv(10 * 10 ** 18, jbLibraries().MAX_FEE(), ETHterminal.fee() + jbLibraries().MAX_FEE())
        );

        // redeem eth from the overflow by the token holder:
        uint256 totalSupply;
<<<<<<< HEAD
        if (isUsingJbController3_0()) {
            totalSupply = jbController().totalOutstandingTokensOf(projectId);
        } else {
            totalSupply = IJBController(address(jbController())).totalOutstandingTokensOf(projectId);
        }
=======
        totalSupply = jbController().totalOutstandingTokensOf(projectId);
>>>>>>> d1decc2c

        uint256 overflow = jbPaymentTerminalStore().currentTotalOverflowOf(projectId, 18, 1);

        uint256 callerEthBalanceBefore = caller.balance;

        vm.prank(caller);
        uint256 _redeemedAmount = ETHterminal.redeemTokensOf(
            caller,
            projectId,
            100_000,
            address(0), //token (unused)
            0,
            payable(caller),
            "gimme my money back",
            new bytes(0)
        );

        assertEq(caller.balance, callerEthBalanceBefore + _redeemedAmount);
    }
}<|MERGE_RESOLUTION|>--- conflicted
+++ resolved
@@ -85,23 +85,9 @@
             metadata: 0
         });
 
-<<<<<<< HEAD
-            ERC20terminal = JBERC20PaymentTerminal(address(new JBERC20PaymentTerminal(
-                jbToken(),
-                1, // JBSplitsGroupe
-                jbOperatorStore(),
-                jbProjects(),
-                jbDirectory(),
-                jbSplitsStore(),
-                jbPrices(),
-                address(jbPaymentTerminalStore()),
-                multisig()
-            )));
-=======
         ERC20terminal = new JBERC20PaymentTerminal3_1_2(
             jbToken(),
             jbLibraries().USD(), // currency
-            jbLibraries().ETH(), // base weight currency
             1, // JBSplitsGroupe
             jbOperatorStore(),
             jbProjects(),
@@ -111,7 +97,6 @@
             address(jbPaymentTerminalStore()),
             multisig()
         );
->>>>>>> d1decc2c
         
         vm.label(address(ERC20terminal), "JBERC20PaymentTerminalUSD");
 
@@ -214,12 +199,7 @@
 
         // ---- Use allowance ----
         vm.startPrank(_projectOwner);
-<<<<<<< HEAD
-
-        IJBPayoutRedemptionPaymentTerminal3_2(address(ERC20terminal)).useAllowanceOf(
-=======
         ERC20terminal.useAllowanceOf(
->>>>>>> d1decc2c
             projectId,
             5 * 10 ** 18, // amt in ETH (overflow allowance currency is in ETH)
             jbLibraries().USD(), // Currency -> (fake price is 10)
@@ -242,26 +222,6 @@
         // Distribute the funding target ETH
         uint256 initBalance = caller.balance;
         vm.prank(_projectOwner);
-<<<<<<< HEAD
-        if (isUsingJbController3_0())
-            ETHterminal.distributePayoutsOf(
-                projectId,
-                10 * 10 ** 18,
-                jbLibraries().ETH(), // Currency
-                address(0), //token (unused)
-                0, // Min wei out
-                "Foundry payment" // Memo
-            );
-        else 
-            IJBPayoutRedemptionPaymentTerminal3_2(address(ETHterminal)).distributePayoutsOf(
-                projectId,
-                10 * 10 ** 18,
-                jbLibraries().ETH(), // Currency
-                address(0), //token (unused)
-                0, // Min wei out
-                "" // Memo
-            );
-=======
         ETHterminal.distributePayoutsOf(
             projectId,
             10 * 10 ** 18,
@@ -270,7 +230,6 @@
             0, // Min wei out
             "" // Memo
         );
->>>>>>> d1decc2c
         
         // Funds leaving the ecosystem -> fee taken
         assertEq(
@@ -281,15 +240,7 @@
 
         // redeem eth from the overflow by the token holder:
         uint256 totalSupply;
-<<<<<<< HEAD
-        if (isUsingJbController3_0()) {
-            totalSupply = jbController().totalOutstandingTokensOf(projectId);
-        } else {
-            totalSupply = IJBController(address(jbController())).totalOutstandingTokensOf(projectId);
-        }
-=======
         totalSupply = jbController().totalOutstandingTokensOf(projectId);
->>>>>>> d1decc2c
 
         uint256 overflow = jbPaymentTerminalStore().currentTotalOverflowOf(projectId, 18, 1);
 
